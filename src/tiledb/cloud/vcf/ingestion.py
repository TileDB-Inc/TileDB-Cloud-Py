import enum
import logging
import os
import subprocess
import sys
from collections import defaultdict
from fnmatch import fnmatch
from math import ceil
from multiprocessing.pool import ThreadPool
from typing import Any, Callable, Mapping, Optional, Sequence, Union

import numpy as np

import tiledb
from tiledb.cloud import dag
from tiledb.cloud.rest_api.models import RetryStrategy
from tiledb.cloud.utilities import Profiler
from tiledb.cloud.utilities import as_batch
from tiledb.cloud.utilities import consolidate_fragments
from tiledb.cloud.utilities import create_log_array
from tiledb.cloud.utilities import get_logger
from tiledb.cloud.utilities import max_memory_usage
from tiledb.cloud.utilities import process_stream
from tiledb.cloud.utilities import read_file
from tiledb.cloud.utilities import run_dag
from tiledb.cloud.utilities import set_aws_context
from tiledb.cloud.utilities import write_log_event
from tiledb.cloud.vcf.utils import create_index_file
from tiledb.cloud.vcf.utils import find_index
from tiledb.cloud.vcf.utils import get_record_count
from tiledb.cloud.vcf.utils import get_sample_name
from tiledb.cloud.vcf.utils import sort_and_bgzip

# Array names
LOG_ARRAY = "log"
MANIFEST_ARRAY = "manifest"

# Default attributes to materialize
DEFAULT_ATTRIBUTES = ["fmt_GT"]

# Default values for ingestion parameters
MANIFEST_BATCH_SIZE = 200
MANIFEST_WORKERS = 40
VCF_BATCH_SIZE = 100
VCF_WORKERS = 40
VCF_THREADS = 8
VCF_HEADER_MB = 32  # memory per sample per thread

# Consolidation task resources
CONSOLIDATE_RESOURCES = {
    "cpu": "4",
    "memory": "16Gi",
}

# Load manifest task resources
MANIFEST_RESOURCES = {
    "cpu": "2",
    "memory": "2Gi",
}

# Filter samples task resources
FILTER_SAMPLES_RESOURCES = {
    "cpu": "2",
    "memory": "8Gi",
}

# Group fragments task resources
GROUP_FRAGMENTS_RESOURCES = {
    "cpu": "2",
    "memory": "16Gi",
}


class Contigs(enum.Enum):
    """
    The contigs to ingest.

    ALL = all contigs
    CHROMOSOMES = all human chromosomes
    OTHER = all contigs other than the human chromosomes
    ALL_DISABLE_MERGE = all contigs with merging disabled, for non-human datasets
    """

    ALL = enum.auto()
    CHROMOSOMES = enum.auto()
    OTHER = enum.auto()
    ALL_DISABLE_MERGE = enum.auto()


class Status(str, enum.Enum):
    """
    The ingestion status of samples in the manifest.

    READY = the VCF file can be ingested
    OK = the VCF file was successfully ingested
    MISSING_INDEX = the VCF file does not have a corresponding index file
    MISSING_SAMPLE_NAME = the VCF file does not have a sample name
    MULTIPLE_SAMPLES = the VCF file has multiple sample names
    DUPLICATE_SAMPLE_NAME = one or more VCF files have duplicate sample names
    BAD_INDEX = the VCF index file could not be properly read
    """

    READY = "ready"
    OK = "ok"
    MISSING_INDEX = "missing index"
    MISSING_SAMPLE_NAME = "missing sample name"
    MULTIPLE_SAMPLES = "multiple samples"
    DUPLICATE_SAMPLE_NAME = "duplicate sample name"
    BAD_INDEX = "bad index"

    def __str__(self) -> str:
        return self.value


def get_logger_wrapper(
    verbose: bool = False,
) -> logging.Logger:
    """
    Get a logger instance and log version information.

    :param verbose: verbose logging, defaults to False
    :return: logger instance
    """

    level = logging.DEBUG if verbose else logging.INFO
    logger = get_logger(level)

    logger.debug(
        "tiledb.cloud=%s, tiledb=%s, libtiledb=%s",
        tiledb.cloud.version.version,
        tiledb.version(),
        tiledb.libtiledb.version(),
    )

    return logger


def create_manifest(dataset_uri: str, group: tiledb.Group) -> None:
    """
    Create a manifest array in the dataset.

    :param dataset_uri: dataset URI
    :param group: dataset group
    """

    manifest_uri = f"{dataset_uri}/{MANIFEST_ARRAY}"

    int_fl = tiledb.FilterList(
        [
            tiledb.DoubleDeltaFilter(),
            tiledb.BitWidthReductionFilter(),
            tiledb.ZstdFilter(level=22),
        ]
    )
    ascii_fl = tiledb.FilterList([tiledb.ZstdFilter(level=22)])

    d0 = tiledb.Dim(name="sample_name", dtype="ascii", filters=ascii_fl)
    dom = tiledb.Domain(d0)

    attrs = [
        tiledb.Attr(name="status", dtype="ascii", filters=ascii_fl),
        tiledb.Attr(name="vcf_uri", dtype="ascii", filters=ascii_fl),
        tiledb.Attr(name="vcf_bytes", dtype=np.uint64, filters=int_fl),
        tiledb.Attr(name="index_uri", dtype="ascii", filters=ascii_fl),
        tiledb.Attr(name="index_bytes", dtype=np.uint64, filters=int_fl),
        tiledb.Attr(name="records", dtype=np.uint64, filters=int_fl),
    ]

    schema = tiledb.ArraySchema(
        domain=dom,
        sparse=True,
        attrs=attrs,
        offsets_filters=int_fl,
        allows_duplicates=True,
    )

    schema.check()

    tiledb.Array.create(manifest_uri, schema)

    if dataset_uri.startswith("tiledb://"):
        group.add(manifest_uri, name=MANIFEST_ARRAY, relative=False)
    else:
        group.add(MANIFEST_ARRAY, name=MANIFEST_ARRAY, relative=True)


# --------------------------------------------------------------------
# UDFs
# --------------------------------------------------------------------


def create_dataset_udf(
    dataset_uri: str,
    *,
    config: Optional[Mapping[str, Any]] = None,
    extra_attrs: Optional[Union[Sequence[str], str]] = None,
    vcf_attrs: Optional[str] = None,
    anchor_gap: Optional[int] = None,
    compression_level: Optional[int] = None,
    annotation_dataset: bool = False,
    verbose: bool = False,
) -> str:
    """
    Create a TileDB-VCF dataset.

    :param dataset_uri: dataset URI
    :param config: config dictionary, defaults to None
    :param extra_attrs: INFO/FORMAT fields to materialize, defaults to None
    :param vcf_attrs: VCF with all INFO/FORMAT fields to materialize, defaults to None
    :param anchor_gap: anchor gap for VCF dataset, defaults to None
    :param compression_level: zstd compression level for the VCF dataset,
        defaults to None (uses the default level in TileDB-VCF)
    :param annotation_dataset: create an annotation dataset, defaults to False
    :param verbose: verbose logging, defaults to False
    :return: dataset URI
    """
    import tiledbvcf

    logger = get_logger_wrapper(verbose)
    logger.debug("tiledbvcf=%s", tiledbvcf.version)

    # Check if the dataset already exists
    with tiledb.scope_ctx(config):
        if tiledb.object_type(dataset_uri) != "group":
            logger.info(f"Creating dataset: {dataset_uri=}")

            # vcf_attrs overrides extra_attrs
            if vcf_attrs:
                extra_attrs = None
            elif isinstance(extra_attrs, str):
                extra_attrs = [extra_attrs]

            ds = tiledbvcf.Dataset(
                dataset_uri, mode="w", cfg=tiledbvcf.ReadConfig(tiledb_config=config)
            )
            ds.create_dataset(
                enable_allele_count=not annotation_dataset,
                enable_variant_stats=not annotation_dataset,
                extra_attrs=extra_attrs,
                vcf_attrs=vcf_attrs,
                anchor_gap=anchor_gap,
                compression_level=compression_level,
            )

            # Create log array and add it to the dataset group
            log_uri = f"{dataset_uri}/{LOG_ARRAY}"
            create_log_array(log_uri)
            with tiledb.Group(dataset_uri, "w") as group:
                if dataset_uri.startswith("tiledb://"):
                    group.add(log_uri, name=LOG_ARRAY, relative=False)
                else:
                    group.add(LOG_ARRAY, name=LOG_ARRAY, relative=True)

                # Create manifest array and add it to the dataset group if
                # not creating an annotation dataset.
                if not annotation_dataset:
                    create_manifest(dataset_uri, group)

            write_log_event(log_uri, "create_dataset_udf", "create", data=dataset_uri)
        else:
            logger.info(f"Using existing dataset: {dataset_uri=}")

        return dataset_uri


def register_dataset_udf(
    dataset_uri: str,
    *,
    register_name: str,
    acn: str,
    namespace: Optional[str] = None,
    config: Optional[Mapping[str, Any]] = None,
    verbose: bool = False,
) -> None:
    """
    Register the dataset on TileDB Cloud.

    :param dataset_uri: dataset URI
    :param register_name: name to register the dataset with on TileDB Cloud
    :param namespace: TileDB Cloud namespace, defaults to the user's default namespace
    :param config: config dictionary, defaults to None
    :param verbose: verbose logging, defaults to False
    """

    logger = get_logger_wrapper(verbose)

    namespace = namespace or tiledb.cloud.user_profile().default_namespace_charged
    tiledb_uri = f"tiledb://{namespace}/{register_name}"

    with tiledb.scope_ctx(config):
        found = False
        try:
            object_type = tiledb.object_type(tiledb_uri)
            if object_type == "group":
                found = True
            elif object_type is not None:
                raise ValueError(
                    f"Another object is already registered at '{tiledb_uri}'."
                )

        except Exception:
<<<<<<< HEAD
            # tiledb.object_type raises an exception if the namespace does not exist
            logger.error(f"Error when checking if dataset is registered: {tiledb_uri=}")
=======
            # tiledb.object_type raises an exception if the namespace does not
            # exist
            logger.error(
                "Error checking if %r is registered. Bad namespace?", tiledb_uri
            )
>>>>>>> 3fa1da3d
            raise

        if found:
            logger.info(f"Dataset is already registered: {tiledb_uri=}")
        else:
            logger.info(f"Registering dataset: {tiledb_uri=}")
            tiledb.cloud.groups.register(
                dataset_uri,
                name=register_name,
                namespace=namespace,
                credentials_name=acn,
            )


def read_uris_udf(
    dataset_uri: str,
    list_uri: str,
    *,
    config: Optional[Mapping[str, Any]] = None,
    max_files: Optional[int] = None,
    verbose: bool = False,
) -> Sequence[str]:
    """
    Read a list of URIs from a URI.

    :param dataset_uri: dataset URI
    :param list_uri: URI of the list of URIs
    :param config: config dictionary, defaults to None
    :param max_files: maximum number of URIs returned, defaults to None
    :param verbose: verbose logging, defaults to False
    :return: list of URIs
    """

    logger = get_logger_wrapper(verbose)

    with tiledb.scope_ctx(config):
        with Profiler(group_uri=dataset_uri, group_member=LOG_ARRAY):
            # Copy the list to a local file to improve performance. If the list is
            # gzipped it will be decompressed on the fly.
            local_list = os.path.basename(list_uri)
            cmd = ("zcat", "-f")
            process_stream(uri=list_uri, cmd=cmd, output_uri=local_list)

            vcf_uris = []
            for line in open(local_list):
                vcf_uris.append(line.strip())
                if max_files and len(vcf_uris) == max_files:
                    break

            logger.info(f"Reading VCF URIs from URI: {list_uri=}, {len(vcf_uris)=}")

        return vcf_uris


def read_metadata_uris_udf(
    dataset_uri: str,
    *,
    config: Optional[Mapping[str, Any]] = None,
    metadata_uri: str,
    metadata_attr: str = "uri",
    max_files: Optional[int] = None,
    verbose: bool = False,
) -> Sequence[str]:
    """
    Read a list of URIs from a TileDB array. The URIs will be read from the
    attribute specified in the `metadata_attr` argument.

    :param dataset_uri: dataset URI
    :param config: TileDB config, defaults to None
    :param metadata_uri: metadata array URI
    :param metadata_attr: name of metadata attribute containing URIs, defaults to "uri"
    :param max_files: maximum number of URIs returned, defaults to None
    :param verbose: verbose logging, defaults to False
    :return: list of URIs
    """
    logger = get_logger_wrapper(verbose)

    with tiledb.scope_ctx(config):
        with Profiler(group_uri=dataset_uri, group_member=LOG_ARRAY) as prof:
            with tiledb.open(metadata_uri) as A:
                df = A.query(dims=[], attrs=[metadata_attr]).df[:]
            vcf_uris = df[metadata_attr].to_list()

            if max_files:
                vcf_uris = vcf_uris[:max_files]

            logger.info(
                "Reading VCF URIs from the metadata array: "
                f"{metadata_uri=}, {metadata_attr=}, {len(vcf_uris)=}"
            )
            prof.write("count", len(vcf_uris))

        return vcf_uris


def find_uris_udf(
    dataset_uri: str,
    search_uri: str,
    *,
    config: Optional[Mapping[str, Any]] = None,
    include: Optional[str] = None,
    exclude: Optional[str] = None,
    max_files: Optional[int] = None,
    verbose: bool = False,
) -> Sequence[str]:
    """
    Find URIs matching a pattern in the `search_uri` path.

    `include` and `exclude` patterns are Unix shell style (see fnmatch module).

    :param dataset_uri: dataset URI
    :param search_uri: URI to search for VCF files
    :param config: config dictionary, defaults to None
    :param include: include pattern used in the search, defaults to None
    :param exclude: exclude pattern applied to the search results, defaults to None
    :param max_files: maximum number of URIs returned, defaults to None
    :param verbose: verbose logging, defaults to False
    :return: list of URIs
    """

    logger = get_logger_wrapper(verbose)

    with tiledb.scope_ctx(config):
        with Profiler(group_uri=dataset_uri, group_member=LOG_ARRAY) as prof:

            def find(
                uri: str,
                *,
                config: Optional[Mapping[str, Any]] = None,
                include: Optional[Union[str, Callable]] = None,
                exclude: Optional[Union[str, Callable]] = None,
                max_count: Optional[int] = None,
            ) -> Sequence[str]:
                """Searches a path for files matching the include/exclude pattern.

                :param uri: Input path to search
                :param config: Optional dict configuration to pass on tiledb.VFS
                :param include: Optional include pattern string
                :param exclude: Optional exclude pattern string
                :param max_count: Optional stop point when searching for files
                """
                with tiledb.scope_ctx(config):
                    vfs = tiledb.VFS(config=config, ctx=tiledb.Ctx(config))

                    uris = []

                    def callback(uri, size_bytes):
                        """Process each file found by the VFS.ls_recursive call"""

                        # Skip files that do not match the include pattern or
                        # match the exclude pattern.
                        if callable(include) and not include(uri):
                            return True
                        if include and not fnmatch(uri, include):
                            return True
                        if callable(exclude) and exclude(uri):
                            return True
                        if exclude and fnmatch(uri, exclude):
                            return True

                        # Add to the list of URIs found
                        uris.append(uri)

                        # Stop `ls_recursive` if the maximum count is reached.
                        if max_count and len(uris) >= max_count:
                            return False

                        return True

                    vfs.ls_recursive(uri, callback=callback)

                    return uris

            # Add one trailing slash to search_uri
            search_uri = search_uri.rstrip("/") + "/"

            vcf_uris = find(
                search_uri,
                config=config,
                include=include,
                exclude=exclude,
                max_count=max_files,
            )

            logger.info(
                "Searching for VCF URIs: "
                f"{search_uri=}, {include=}, {exclude=}, {len(vcf_uris)=}"
            )
            prof.write("count", len(vcf_uris))

            return vcf_uris


def find_uris_aws_udf(
    dataset_uri: str,
    search_uri: str,
    *,
    config: Optional[Mapping[str, Any]] = None,
    include: Optional[str] = None,
    exclude: Optional[str] = None,
    max_files: Optional[int] = None,
    verbose: bool = False,
) -> Sequence[str]:
    """
    Find URIs matching a pattern in the `search_uri` path with an efficient
    implementation for S3.

    `include` and `exclude` patterns are Unix shell style (see fnmatch module).

    :param dataset_uri: dataset URI
    :param search_uri: URI to search for VCF files
    :param config: config dictionary, defaults to None
    :param include: include pattern used in the search, defaults to None
    :param exclude: exclude pattern applied to the search results, defaults to None
    :param max_files: maximum number of URIs returned, defaults to None
    :param verbose: verbose logging, defaults to False
    :return: list of URIs
    """

    set_aws_context(config)

    logger = get_logger_wrapper(verbose)

    with tiledb.scope_ctx(config):
        with Profiler(group_uri=dataset_uri, group_member=LOG_ARRAY) as prof:
            use_s3 = search_uri.startswith("s3://")
            # Run command to find URIs matching the pattern
            if use_s3:
                cmd = [
                    "aws",
                    "s3",
                    "sync",
                    "--dryrun",
                    "--exclude",
                    "*",
                    "--include",
                    include,
                    search_uri,
                    ".",
                ]
            else:
                cmd = ["find", search_uri, "-name", include]

            logger.debug(cmd)
            p1 = subprocess.Popen(
                cmd,
                text=True,
                stdout=subprocess.PIPE,
            )

            # Optionally ignore URIs and limit the number returned
            if exclude:
                cmd = ["grep", "-Ev", exclude]
            else:
                cmd = ["grep", "."]
            if max_files:
                cmd.extend(["-m", str(max_files)])

            logger.debug(cmd)
            p2 = subprocess.Popen(
                cmd,
                text=True,
                stdin=p1.stdout,
                stdout=subprocess.PIPE,
                stderr=sys.stdout,
            )

            # Wait for p2 to finish, then kill p1
            res_stdout = p2.communicate()[0]
            p1.kill()

            # Build list of URIs from command output.
            # Example line from s3:
            # (dryrun) download: s3://1000genomes-dragen-v3.7.6/foo to foo
            vcf_uris = []
            if res_stdout:
                for line in res_stdout.splitlines():
                    line = line.split()[2] if use_s3 else line
                    vcf_uris.append(line)

            logger.info(
                "Searching for VCF URIs with AWS CLI: "
                f"{search_uri=}, {include=}, {exclude=}, {len(vcf_uris)=}"
            )
            prof.write("count", len(vcf_uris))

        return vcf_uris


def filter_uris_udf(
    dataset_uri: str,
    sample_uris: Sequence[str],
    *,
    config: Optional[Mapping[str, Any]] = None,
    verbose: bool = False,
) -> Sequence[str]:
    """
    Return URIs from `sample_uris` that are not in the manifest.

    :param dataset_uri: dataset URI
    :param sample_uris: sample URIs
    :param config: config dictionary, defaults to None
    :param verbose: verbose logging, defaults to False
    :return: filtered sample URIs
    """

    logger = get_logger_wrapper(verbose)

    with tiledb.scope_ctx(config):
        with Profiler(group_uri=dataset_uri, group_member=LOG_ARRAY) as prof:
            # Read all sample URIs in the manifest
            group = tiledb.Group(dataset_uri)
            manifest_uri = group[MANIFEST_ARRAY].uri
            with tiledb.open(manifest_uri) as A:
                manifest_df = A.df[:]

            # Find URIs that are not in the manifest
            sample_uris_set = set(sample_uris)
            manifest_uris = set(manifest_df.vcf_uri)
            new_uris = sorted(list(sample_uris_set.difference(manifest_uris)))

            logger.info(f"Filtering URIs: {len(manifest_uris)=}, {len(new_uris)=}")
            prof.write("count", len(new_uris))

        return new_uris


def filter_samples_udf(
    dataset_uri: str,
    *,
    config: Optional[Mapping[str, Any]] = None,
    resume: bool = True,
    verbose: bool = False,
) -> Sequence[str]:
    """
    Return URIs for samples not already in the dataset.

    :param dataset_uri: dataset URI
    :param config: config dictionary, defaults to None
    :param resume: enable resume ingestion mode, defaults to True
    :param verbose: verbose logging, defaults to False
    :return: sample URIs
    """
    import tiledbvcf

    logger = get_logger_wrapper(verbose)
    logger.debug("tiledbvcf=%s", tiledbvcf.version)

    with tiledb.scope_ctx(config):
        with Profiler(group_uri=dataset_uri, group_member=LOG_ARRAY) as prof:
            # Read existing samples in VCF dataset
            ds = tiledbvcf.Dataset(
                dataset_uri,
                cfg=tiledbvcf.ReadConfig(tiledb_config=config),
            )
            dataset_samples = set(ds.samples())

            # Read all samples in the manifest and samples ready for ingestion
            group = tiledb.Group(dataset_uri)
            manifest_uri = group[MANIFEST_ARRAY].uri

            cond = f"status == '{Status.READY}' or status == '{Status.MISSING_INDEX}'"
            with tiledb.open(manifest_uri) as A:
                manifest_df = A.df[:]
                ready_df = A.query(cond=cond).df[:]
            manifest_samples = set(manifest_df.sample_name)

            # Sort manifest by sample_name
            ready_df = ready_df.sort_values(by=["sample_name"])
            ready_samples = set(ready_df.sample_name)

            # Find samples that have already been ingested or failed to ingest
            ingested_samples = dataset_samples.difference(ready_samples)
            incomplete_samples = dataset_samples.intersection(ready_samples)

            # Finalize samples to ingest
            if not resume:
                ready_df = ready_df[~ready_df.sample_name.isin(incomplete_samples)]
            queued_samples = ready_df.vcf_uri.to_list()

            logger.info(
                "Filtering samples: "
                f"{len(dataset_samples)=}, "
                f"{len(ingested_samples)=}, "
                f"{len(incomplete_samples)=}, "
                f"{len(manifest_samples)=}, "
                f"{len(ready_samples)=}, "
                f"{len(queued_samples)=}"
            )
            prof.write("count", len(queued_samples))

        return queued_samples


def ingest_manifest_udf(
    dataset_uri: str,
    sample_uris: Sequence[str],
    *,
    config: Optional[Mapping[str, Any]] = None,
    id: str = "manifest",
    verbose: bool = False,
) -> None:
    """
    Ingest sample URIs into the manifest array.

    :param dataset_uri: dataset URI
    :param sample_uris: sample URIs
    :param config: config dictionary, defaults to None
    :param id: profiler event id, defaults to "manifest"
    :param verbose: verbose logging, defaults to False
    """

    logger = get_logger_wrapper(verbose)

    with tiledb.scope_ctx(config):
        with Profiler(group_uri=dataset_uri, group_member=LOG_ARRAY, id=id):
            group = tiledb.Group(dataset_uri)
            manifest_uri = group[MANIFEST_ARRAY].uri

            vfs = tiledb.VFS()

            def file_size(uri: str) -> int:
                try:
                    return vfs.file_size(uri)
                except Exception:
                    return 0

            with tiledb.open(manifest_uri, "w") as A:
                keys = []
                values = defaultdict(list)

                for vcf_uri in sample_uris:
                    status = Status.READY

                    # Check for sample name issues
                    try:
                        sample_name = get_sample_name(vcf_uri)
                    except Exception:
                        logger.warning(f"Skipping invalid VCF file: {vcf_uri=}")
                        continue

                    if not sample_name:
                        status = Status.MISSING_SAMPLE_NAME
                    elif len(sample_name.split(",")) > 1:
                        status = Status.MULTIPLE_SAMPLES
                    elif sample_name in keys:
                        # TODO: check for duplicate sample names across all
                        # ingest_manifest_udf calls
                        status = Status.DUPLICATE_SAMPLE_NAME
                        # Generate a unique sample name for the manifest
                        sample_name_base = sample_name
                        i = 0
                        while sample_name in keys:
                            sample_name = f"{sample_name_base}-dup{i}"
                            i += 1

                    # Check for index issues
                    index_uri = find_index(vcf_uri)
                    if not index_uri:
                        status = "" if status == Status.READY else status + ","
                        status += Status.MISSING_INDEX
                        records = 0
                    else:
                        records = get_record_count(vcf_uri, index_uri)
                        if records is None:
                            status = "" if status == Status.READY else status + ","
                            status += Status.BAD_INDEX
                            records = 0

                    keys.append(sample_name)
                    values["status"].append(status)
                    values["vcf_uri"].append(vcf_uri)
                    values["vcf_bytes"].append(str(file_size(vcf_uri)))
                    values["index_uri"].append(index_uri)
                    values["index_bytes"].append(str(file_size(index_uri)))
                    values["records"].append(str(records))

                # Write to TileDB array, if any samples were found
                if keys:
                    A[keys] = dict(values)


def ingest_samples_udf(
    dataset_uri: str,
    sample_uris: Sequence[str],
    *,
    config: Optional[Mapping[str, Any]] = None,
    threads: int,
    memory_mb: int,
    sample_batch_size: int,
    contig_mode: str = "all",
    contigs_to_keep_separate: Optional[Sequence[str]] = None,
    contig_fragment_merging: bool = True,
    resume: bool = True,
    create_index: bool = True,
    id: str = "samples",
    verbose: bool = False,
    trace_id: Optional[str] = None,
    use_remote_tmp: bool = False,
    disable_manifest: bool = False,
) -> None:
    """
    Ingest samples into the dataset.

    :param dataset_uri: dataset URI
    :param sample_uris: sample URIs
    :param threads: number of threads to use for ingestion
    :param memory_mb: memory to use for ingestion in MiB
    :param sample_batch_size: sample batch size to use for ingestion
    :param config: config dictionary, defaults to None
    :param contig_mode: ingestion mode, defaults to "all"
    :param contigs_to_keep_separate: list of contigs to keep separate, defaults to None
    :param contig_fragment_merging: enable contig fragment merging, defaults to True
    :param resume: enable resume ingestion mode, defaults to True
    :param create_index: force creation of a local index file, defaults to True
    :param id: profiler event id, defaults to "samples"
    :param verbose: verbose logging, defaults to False
    :param trace_id: trace ID for logging, defaults to None
    :param use_remote_tmp: use remote tmp space if VCFs need to be bgzipped,
        defaults to False (preferred for small VCFs)
    :param disable_manifest: disable manifest update, defaults to False
    """
    import tiledbvcf

    logger = get_logger_wrapper(verbose)
    logger.debug("tiledbvcf=%s", tiledbvcf.version)

    trace = trace_id == id

    with tiledb.scope_ctx(config):
        with Profiler(
            group_uri=dataset_uri, group_member=LOG_ARRAY, id=id, trace=trace
        ) as prof:
            prof.write("uris", str(len(sample_uris)), ",".join(sample_uris))

            # Set tmp space to VCF store files if we need to sort and bgzip
            if use_remote_tmp:
                tmp_space = dataset_uri.rstrip("/") + "/tmp"
            else:
                tmp_space = "."
            tmp_uris = []

            def create_index_file_worker(uri: str) -> Optional[str]:
                """
                Create a VCF index file in the current working directory. If the VCF
                file cannot be indexed, try to sort and bgzip the VCF file first.

                :param uri: URI of the VCF file
                """
                with tiledb.scope_ctx(config):
                    if create_index or not find_index(uri):
                        logger.info(f"Indexing VCF: {uri=}")
                        try:
                            create_index_file(uri)
                        except RuntimeError as exc:
                            logger.warning("%r: %s", uri, exc)
                            logger.info(f"sort, bgzip, and index: {uri=}")
                            try:
                                uri = sort_and_bgzip(uri, tmp_space=tmp_space)
                                tmp_uris.append(uri)
                                create_index_file(uri)
                            except RuntimeError as exc:
                                logger.error("%r: %s", uri, exc)
                                return None
                return uri

            # Create index files
            with ThreadPool(threads) as pool:
                sample_uris = pool.map(create_index_file_worker, sample_uris)

            # Filter out failed index operations
            sample_uris = [uri for uri in sample_uris if uri]

            # Ingest samples with indexes
            level = "debug" if verbose else "info"
            tiledbvcf.config_logging(level, "ingest.log")
            ds = tiledbvcf.Dataset(
                uri=dataset_uri,
                mode="w",
                cfg=tiledbvcf.ReadConfig(tiledb_config=config),
            )
            ds.ingest_samples(
                sample_uris=sample_uris,
                sample_batch_size=sample_batch_size,
                threads=threads,
                total_memory_budget_mb=memory_mb,
                contig_mode=contig_mode,
                contigs_to_keep_separate=contigs_to_keep_separate,
                contig_fragment_merging=contig_fragment_merging,
                resume=resume,
            )

            prof.write("log", extra=read_file("ingest.log"))

            # Update manifest status for ingested samples
            if not disable_manifest:
                group = tiledb.Group(dataset_uri)
                manifest_uri = group[MANIFEST_ARRAY].uri

                with tiledb.open(manifest_uri) as A:
                    manifest_df = A.query(cond=f"vcf_uri in {sample_uris}").df[:]
                manifest_df["status"] = Status.OK

                manifest_dict = manifest_df.to_dict(orient="list")
                sample_names = manifest_dict["sample_name"]
                with tiledb.open(manifest_uri, "d") as A:
                    A.query(cond=f"sample_name in {sample_names}").submit()

                del manifest_dict["sample_name"]
                with tiledb.open(manifest_uri, "w") as A:
                    A[sample_names] = manifest_dict

            # Cleanup tmp space
            if use_remote_tmp and tmp_uris:
                vfs = tiledb.VFS()
                for uri in tmp_uris:
                    logger.debug(f"Removing tmp file: {uri=}")
                    vfs.remove_file(uri)

    logger.info("Max memory usage: %.3f GiB", max_memory_usage() / (1 << 30))


def consolidate_dataset_udf(
    dataset_uri: str,
    *,
    config: Optional[Mapping[str, Any]] = None,
    exclude: Optional[Union[Sequence[str], str]] = MANIFEST_ARRAY,
    include: Optional[Union[Sequence[str], str]] = None,
    id: str = "consolidate",
    verbose: bool = False,
) -> None:
    """
    Consolidate arrays in the dataset.

    :param dataset_uri: dataset URI
    :param config: config dictionary, defaults to None
    :param exclude: group members to exclude, defaults to MANIFEST_ARRAY
    :param include: group members to include, defaults to None
    :param id: profiler event id, defaults to "consolidate"
    :param verbose: verbose logging, defaults to False
    """

    if exclude and include:
        raise ValueError("use exclude or include, not both")

    if isinstance(exclude, str):
        exclude = [exclude]
    if isinstance(include, str):
        include = [include]

    logger = get_logger_wrapper(verbose)

    with tiledb.scope_ctx(config):
        with Profiler(group_uri=dataset_uri, group_member=LOG_ARRAY, id=id):
            group = tiledb.Group(dataset_uri)

            for member in group:
                # Skip non-array members
                if member.type != tiledb.Array:
                    continue

                uri = member.uri
                name = member.name
                is_remote = uri.startswith("tiledb://")

                # Skip excluded and non-included arrays
                if (exclude and name in exclude) or (include and name not in include):
                    continue

                # NOTE: REST currently only supports fragment_meta, commits,
                # metadata
                modes = ["commits", "fragment_meta"]

                # Consolidate fragments for selected arrays
                if not is_remote and name in [LOG_ARRAY, MANIFEST_ARRAY, "vcf_headers"]:
                    modes += ["fragments"]

                for mode in modes:
                    logger.debug(
                        f"Consolidating dataset array: {mode=}, {uri=}, {name=}"
                    )
                    config = tiledb.Config({"sm.consolidation.mode": mode})
                    try:
                        tiledb.consolidate(uri, config=config)
                    except Exception as e:
                        print(e)

                for mode in modes:
                    logger.debug(f"Vacuuming dataset array: {mode=}, {uri=}, {name=}")
                    config = tiledb.Config({"sm.vacuum.mode": mode})
                    try:
                        tiledb.vacuum(uri, config=config)
                    except Exception as e:
                        print(e)

    logger.info("Max memory usage: %.3f GiB", max_memory_usage() / (1 << 30))


# --------------------------------------------------------------------
# DAGs
# --------------------------------------------------------------------


def ingest_manifest_dag(
    dataset_uri: str,
    *,
    acn: Optional[str] = None,
    config: Optional[Mapping[str, Any]] = None,
    namespace: Optional[str] = None,
    search_uri: Optional[str] = None,
    pattern: Optional[str] = None,
    ignore: Optional[str] = None,
    sample_list_uri: Optional[str] = None,
    metadata_uri: Optional[str] = None,
    metadata_attr: str = "uri",
    max_files: Optional[int] = None,
    batch_size: int = MANIFEST_BATCH_SIZE,
    workers: int = MANIFEST_WORKERS,
    extra_attrs: Optional[Union[Sequence[str], str]] = None,
    vcf_attrs: Optional[str] = None,
    anchor_gap: Optional[int] = None,
    compression_level: Optional[int] = None,
    verbose: bool = False,
    aws_find_mode: bool = False,
    disable_manifest: bool = False,
    consolidate_resources: Optional[Mapping[str, str]] = CONSOLIDATE_RESOURCES,
    manifest_resources: Optional[Mapping[str, str]] = MANIFEST_RESOURCES,
    create_resources: Optional[Mapping[str, str]] = None,
    read_vcf_uris_resources: Optional[Mapping[str, str]] = None,
    filter_uri_resources: Optional[Mapping[str, str]] = None,
) -> None:
    """
    Create a DAG to load the manifest array.

    :param dataset_uri: dataset URI
    :param acn: Access Credentials Name (ACN) registered in TileDB Cloud (ARN type),
        defaults to None
    :param config: config dictionary, defaults to None
    :param namespace: TileDB-Cloud namespace, defaults to None
    :param search_uri: URI to search for VCF files, defaults to None
    :param pattern: pattern to match when searching for VCF files, defaults to None
    :param ignore: pattern to ignore when searching for VCF files, defaults to None
    :param sample_list_uri: URI with a list of VCF URIs, defaults to None
    :param metadata_uri: URI of metadata array holding VCF URIs, defaults to None
    :param metadata_attr: name of metadata attribute containing URIs, defaults to "uri"
    :param max_files: maximum number of URIs to ingest, defaults to None
    :param batch_size: manifest batch size, defaults to MANIFEST_BATCH_SIZE
    :param workers: maximum number of parallel workers, defaults to MANIFEST_WORKERS
    :param extra_attrs: INFO/FORMAT fields to materialize, defaults to None
    :param vcf_attrs: VCF with all INFO/FORMAT fields to materialize, defaults to None
    :param anchor_gap: anchor gap for VCF dataset, defaults to None
    :param compression_level: zstd compression level for the VCF dataset,
        defaults to None (uses the default level in TileDB-VCF)
    :param verbose: verbose logging, defaults to False
    :param aws_find_mode: use AWS CLI to find VCFs, defaults to False
    :param disable_manifest: disable manifest creation, defaults to False
    :param consolidate_resources: manual override for consolidate UDF resources,
        defaults to CONSOLIDATE_RESOURCES
    :param manifest_resources: manual override for manifest UDF resources,
        defaults to MANIFEST_RESOURCES
    :param create_resources: manual override for create UDF resources,
        defaults to None
    :param read_vcf_uris_resources: manual override for read VCF UDF resources,
        defaults to None
    :param filter_uri_resources: manual override for filter VCF UDF resources,
        defaults to None
    """

    logger = get_logger()

    graph = dag.DAG(
        name="vcf-filter-uris",
        namespace=namespace,
        mode=dag.Mode.BATCH,
    )

    dataset_uri_result = graph.submit(
        create_dataset_udf,
        dataset_uri,
        config=config,
        extra_attrs=extra_attrs,
        vcf_attrs=vcf_attrs,
        anchor_gap=anchor_gap,
        compression_level=compression_level,
        verbose=verbose,
        name="Create VCF dataset",
        access_credentials_name=acn,
        resources=create_resources,
    )

    # If manifest creation is disabled, return after creating the dataset
    if disable_manifest:
        run_dag(graph)
        return

    if sample_list_uri:
        sample_uris = graph.submit(
            read_uris_udf,
            dataset_uri_result,
            sample_list_uri,
            config=config,
            max_files=max_files,
            verbose=verbose,
            name="Read VCF URIs",
            access_credentials_name=acn,
            resources=read_vcf_uris_resources,
        )

    if search_uri:
        sample_uris = graph.submit(
            find_uris_udf if not aws_find_mode else find_uris_aws_udf,
            dataset_uri_result,
            search_uri,
            config=config,
            include=pattern,
            exclude=ignore,
            max_files=max_files,
            verbose=verbose,
            name="Find VCF URIs",
            access_credentials_name=acn,
            resources=read_vcf_uris_resources,
        )

    if metadata_uri:
        sample_uris = graph.submit(
            read_metadata_uris_udf,
            dataset_uri_result,
            config=config,
            metadata_uri=metadata_uri,
            metadata_attr=metadata_attr,
            verbose=verbose,
            name="Read VCF URIs from metadata",
            access_credentials_name=acn,
            resources=read_vcf_uris_resources,
        )

    filtered_sample_uris = graph.submit(
        filter_uris_udf,
        dataset_uri_result,
        sample_uris,
        config=config,
        verbose=verbose,
        name="Filter VCF URIs",
        access_credentials_name=acn,
        resources=filter_uri_resources,
    )

    run_dag(graph)

    sample_uris = filtered_sample_uris.result()

    if not sample_uris:
        logger.info("All samples found are already in the manifest")
        return

    logger.info(f"Found new URIs: {len(sample_uris)=}")

    graph = dag.DAG(
        name="vcf-populate-manifest",
        namespace=namespace,
        mode=dag.Mode.BATCH,
        max_workers=workers,
        retry_strategy=RetryStrategy(
            limit=3,
            retry_policy="Always",
        ),
    )

    # Adjust batch size to ensure at least 20 samples per worker
    batch_size = min(batch_size, len(sample_uris) // workers)
    batch_size = max(batch_size, 20)

    num_partitions = ceil(len(sample_uris) / batch_size)
    num_consolidates = ceil(num_partitions / workers)

    # This loop creates a DAG with the following structure:
    # - Submit N ingest tasks in parallel, where N is `workers` or less if there
    #   are fewer batches
    # - Submit a consolidate task that runs when the previous N ingest tasks complete
    # - Repeat until all batches are ingested
    consolidate = None
    for i in range(num_partitions):
        if i % workers == 0:
            prev_consolidate = consolidate
            consolidate = graph.submit(
                consolidate_dataset_udf,
                dataset_uri,
                config=config,
                exclude=None,
                include=[MANIFEST_ARRAY, LOG_ARRAY],
                id=f"manifest-consol-{i // workers}",
                verbose=verbose,
                resources=consolidate_resources,
                name=f"Consolidate VCF Manifest {i // workers + 1}/{num_consolidates}",
                access_credentials_name=acn,
            )

        ingest = graph.submit(
            ingest_manifest_udf,
            dataset_uri,
            sample_uris[i * batch_size : (i + 1) * batch_size],
            config=config,
            verbose=verbose,
            id=f"manifest-ingest-{i}",
            resources=manifest_resources,
            name=f"Ingest VCF Manifest {i + 1}/{num_partitions}",
            access_credentials_name=acn,
        )
        if prev_consolidate:
            ingest.depends_on(prev_consolidate)

        if consolidate:
            consolidate.depends_on(ingest)

    logger.info("Populating the manifest")
    run_dag(graph)


def ingest_samples_dag(
    dataset_uri: str,
    *,
    acn: Optional[str] = None,
    config: Optional[Mapping[str, Any]] = None,
    namespace: Optional[str] = None,
    contigs: Optional[Union[Sequence[str], Contigs]] = Contigs.ALL,
    threads: int = VCF_THREADS,
    batch_size: int = VCF_BATCH_SIZE,
    workers: int = VCF_WORKERS,
    max_samples: Optional[int] = None,
    resume: bool = True,
    verbose: bool = False,
    create_index: bool = True,
    trace_id: Optional[str] = None,
    consolidate_stats: bool = False,
    use_remote_tmp: bool = False,
    sample_list_uri: Optional[str] = None,
<<<<<<< HEAD
    disable_manifest: bool = False,
=======
    ingest_resources: Optional[Mapping[str, str]] = None,
    consolidate_resources: Optional[Mapping[str, str]] = CONSOLIDATE_RESOURCES,
    filter_samples_resources: Optional[Mapping[str, str]] = FILTER_SAMPLES_RESOURCES,
    group_fragments_resources: Optional[Mapping[str, str]] = GROUP_FRAGMENTS_RESOURCES,
>>>>>>> 3fa1da3d
) -> None:
    """
    Create a DAG to ingest samples into the dataset.

    Note: If `sample_list_uri` is provided, the manifest is not checked for existing
    samples.

    :param dataset_uri: dataset URI
    :param acn: Access Credentials Name (ACN) registered in TileDB Cloud (ARN type),
        defaults to None
    :param config: config dictionary, defaults to None
    :param namespace: TileDB-Cloud namespace, defaults to None
    :param contigs: contig mode
        (Contigs.ALL | Contigs.CHROMOSOMES | Contigs.OTHER | Contigs.ALL_DISABLE_MERGE)
        or list of contigs to ingest, defaults to Contigs.ALL
    :param threads: number of threads to use per ingestion task, defaults to VCF_THREADS
    :param batch_size: sample batch size, defaults to VCF_BATCH_SIZE
    :param workers: maximum number of parallel workers, defaults to VCF_WORKERS
    :param max_samples: maximum number of samples to ingest, defaults to None (no limit)
    :param resume: enable resume ingestion mode, defaults to True
    :param verbose: verbose logging, defaults to False
    :param create_index: force creation of a local index file, defaults to True
    :param trace_id: trace ID for logging, defaults to None
    :param consolidate_stats: consolidate the stats arrays, defaults to False
    :param use_remote_tmp: use remote tmp space if VCFs need to be bgzipped,
        defaults to False (preferred for small VCFs)
    :param sample_list_uri: URI with a list of VCF URIs, defaults to None
<<<<<<< HEAD
    :param disable_manifest: disable manifest update, defaults to False
=======
    :param ingest_resources: manual override for ingest UDF resources,
        defaults to None
    :param consolidate_resources: manual override for consolidate UDF resources,
        defaults to CONSOLIDATE_RESOURCES
    :param filter_samples_resources: manual override for filter samples UDF resources,
        defaults to FILTER_SAMPLES_RESOURCES
    :param group_fragments_resources: resources for the group_fragments node,
        defaults to GROUP_FRAGMENTS_RESOURCES
>>>>>>> 3fa1da3d
    """

    logger = get_logger_wrapper(verbose)

    if sample_list_uri:
        local_list = os.path.basename(sample_list_uri)
        cmd = ("zcat", "-f")
        process_stream(uri=sample_list_uri, cmd=cmd, output_uri=local_list)

        sample_uris = []
        for line in open(local_list):
            sample_uris.append(line.strip())

    else:
        graph = dag.DAG(
            name="vcf-filter-samples",
            namespace=namespace,
            mode=dag.Mode.BATCH,
        )

        # Get list of sample uris that have not been ingested yet
        sample_uris = graph.submit(
            filter_samples_udf,
            dataset_uri,
            config=config,
            resume=resume,
            verbose=verbose,
            name="Filter VCF samples",
            resources=filter_samples_resources,
            access_credentials_name=acn,
        )

        run_dag(graph)

        sample_uris = sample_uris.result()

    if not sample_uris:
        logger.info("No samples to ingest")
        return None, []

    # Limit number of samples to ingest
    if max_samples:
        sample_uris = sample_uris[:max_samples]

    contig_fragment_merging = True
    if isinstance(contigs, list):
        contig_mode = "separate"
        contigs_to_keep_separate = contigs
    else:
        contig_mode = "all"
        contigs_to_keep_separate = None
        if contigs == Contigs.CHROMOSOMES:
            contig_mode = "separate"
        elif contigs == Contigs.OTHER:
            contig_mode = "merged"
        elif contigs == Contigs.ALL_DISABLE_MERGE:
            contig_fragment_merging = False

    graph = dag.DAG(
        name="vcf-ingest-samples",
        namespace=namespace,
        mode=dag.Mode.BATCH,
        max_workers=workers,
        retry_strategy=RetryStrategy(
            limit=3,
            retry_policy="Always",
        ),
    )

    # Reduce batch size if there are fewer sample URIs
    batch_size = min(batch_size, len(sample_uris))

    num_partitions = ceil(len(sample_uris) / batch_size)
    num_consolidates = ceil(num_partitions / workers)

    # Calculate resources for ingest nodes
    # 2GB per thread + VCF_HEADER_MB per sample per thread
    node_memory_mb = threads * (2048 + batch_size * VCF_HEADER_MB)
    vcf_memory_mb = 1024 * threads

    if ingest_resources is None:
        ingest_resources = {"cpu": f"{threads}", "memory": f"{node_memory_mb}Mi"}

<<<<<<< HEAD
    logger.debug(
        "Ingesting samples DAG configuration: "
        f"{num_partitions=}, "
        f"{num_consolidates=}, "
        f"{ingest_resources=}, "
        f"{CONSOLIDATE_RESOURCES=}"
    )
=======
    logger.debug("partitions=%d, consolidates=%d", num_partitions, num_consolidates)
    logger.debug("ingest_resources=%s", ingest_resources)
    logger.debug("consolidate_resources=%s", consolidate_resources)
>>>>>>> 3fa1da3d

    # This loop creates a DAG with the following structure:
    # - Submit N ingest tasks in parallel, where N is `workers` or less
    #   if there are fewer batches
    # - Submit a consolidate task that runs when the previous N ingest tasks complete
    # - Repeat until all batches are ingested
    consolidate = None
    for i in range(num_partitions):
        if i % workers == 0:
            prev_consolidate = consolidate
            consolidate = graph.submit(
                consolidate_dataset_udf,
                dataset_uri,
                config=config,
<<<<<<< HEAD
                exclude=None,
                include=[MANIFEST_ARRAY, LOG_ARRAY],
                id=f"vcf-consol-{i//workers}",
=======
                id=f"vcf-consol-{i // workers}",
>>>>>>> 3fa1da3d
                verbose=verbose,
                resources=consolidate_resources,
                name=f"Consolidate VCF {i // workers + 1}/{num_consolidates}",
                access_credentials_name=acn,
            )

        ingest = graph.submit(
            ingest_samples_udf,
            dataset_uri,
            sample_uris[i * batch_size : (i + 1) * batch_size],
            config=config,
            threads=threads,
            memory_mb=vcf_memory_mb,
            sample_batch_size=batch_size,
            contig_mode=contig_mode,
            contigs_to_keep_separate=contigs_to_keep_separate,
            contig_fragment_merging=contig_fragment_merging,
            resume=resume,
            use_remote_tmp=use_remote_tmp,
            id=f"vcf-ingest-{i}",
            verbose=verbose,
            create_index=create_index,
            trace_id=trace_id,
            resources=ingest_resources,
            name=f"Ingest VCF {i + 1}/{num_partitions}",
            access_credentials_name=acn,
            disable_manifest=disable_manifest,
        )

        if prev_consolidate:
            ingest.depends_on(prev_consolidate)

        if consolidate:
            consolidate.depends_on(ingest)

    # Consolidate fragments in the stats arrays, if enabled
    # TODO: remove when remote fragment consolidation is supported
    is_remote = dataset_uri.startswith("tiledb://")
    if consolidate_stats and not is_remote:

        def group_member_uri(group_uri, group_member, config):
            with tiledb.scope_ctx(config):
                with tiledb.Group(group_uri) as group:
                    try:
                        return group[group_member].uri
                    except Exception:
                        return None

        for group_member in ["allele_count", "variant_stats"]:
            array_uri = group_member_uri(dataset_uri, group_member, config)
            if array_uri:
                consolidate_fragments(
                    array_uri,
                    acn=acn,
                    config=config,
                    group_by_first_dim=True,
                    graph=graph,
                    dependencies=[consolidate],
                    consolidate_resources=consolidate_resources,
                    group_fragments_resources=group_fragments_resources,
                )

    logger.info(f"Ingesting samples: {len(sample_uris)=}")
    run_dag(graph, wait=False)

    logger.info(
        "VCF samples ingestion submitted: "
        "https://cloud.tiledb.com/activity/taskgraphs/%s/%s",
        graph.namespace,
        graph.server_graph_uuid,
    )


# --------------------------------------------------------------------
# User functions
# --------------------------------------------------------------------


def ingest_vcf_annotations(
    dataset_uri: str,
    *,
    vcf_uri: Optional[str] = None,
    search_uri: Optional[str] = None,
    pattern: Optional[str] = None,
    ignore: Optional[str] = None,
    create_index: bool = True,
    config=None,
    acn: Optional[str] = None,
    namespace: Optional[str] = None,
    register_name: Optional[str] = None,
    verbose: bool = False,
    ingest_resources: Optional[Mapping[str, str]] = None,
    consolidate_resources: Optional[Mapping[str, str]] = CONSOLIDATE_RESOURCES,
    find_uris_resources: Optional[Mapping[str, str]] = None,
    create_resources: Optional[Mapping[str, str]] = None,
    register_resources: Optional[Mapping[str, str]] = None,
) -> None:
    """
    Ingest annotation VCF into a dataset. For example, a ClinVar or gnomAD VCF.

    :param dataset_uri: dataset URI
    :param vcf_uri: VCF URI, defaults to None
    :param search_uri: URI to search for VCF files, defaults to None
    :param pattern: Unix shell style pattern to match when searching for VCF files,
        defaults to None
    :param ignore: Unix shell style pattern to ignore when searching for VCF files,
        defaults to None
    :param create_index: force creation of a local index file, defaults to True
    :param config: config dictionary, defaults to None
    :param acn: Access Credentials Name (ACN) registered in TileDB Cloud (ARN type),
        defaults to None
    :param namespace: TileDB-Cloud namespace, defaults to None
    :param register_name: name to register the dataset with on TileDB Cloud,
        defaults to None
    :param verbose: verbose logging, defaults to False
    :param ingest_resources: manual override for ingest UDF resources, defaults to None
    :param consolidate_resources: manual override for consolidate UDF resources,
        defaults to CONSOLIDATE_RESOURCES
    :param find_uris_resources: manual override for find VCF UDF resources,
        defaults to None
    :param create_resources: manual override for create UDF resources, defaults to None
    :param register_resources: manual override for register UDF resources,
        defaults to None
    """

    if vcf_uri is None and search_uri is None:
        raise ValueError("vcf_uri or search_uri must be provided")

    if vcf_uri and search_uri:
        raise ValueError("vcf_uri and search_uri cannot both be provided")

    if register_name and not acn:
        raise ValueError("acn must be provided to register the dataset")

    logger = get_logger_wrapper(verbose)
    logger.info("Ingesting annotation VCF: {dataset_uri=}")

    if search_uri:
        # Create and run DAG to find VCF URIs.
        graph = dag.DAG(
            name="vcf-find-annotations",
            namespace=namespace,
            mode=dag.Mode.BATCH,
        )

        vcf_uris = graph.submit(
            find_uris_udf,
            dataset_uri,
            search_uri,
            config=config,
            include=pattern,
            exclude=ignore,
            verbose=verbose,
            name="Find annotation VCF URIs",
            access_credentials_name=acn,
            resources=find_uris_resources,
        )

        run_dag(graph)
        vcf_uris = vcf_uris.result()
    else:
        vfs = tiledb.VFS()
        if not vfs.is_file(vcf_uri):
            raise ValueError(f"'{vcf_uri}' not found.")

        vcf_uris = [vcf_uri]

    # TODO: optionally filter VCFs with bcftools

    # Create the DAG.
    graph = dag.DAG(
        name="vcf-ingest-annotations",
        namespace=namespace,
        mode=dag.Mode.BATCH,
        max_workers=40,
    )

    # Add a node to create the dataset.
    dataset_node = graph.submit(
        create_dataset_udf,
        dataset_uri,
        config=config,
        vcf_attrs=vcf_uris[0],
        annotation_dataset=True,
        verbose=verbose,
        name="Create annotation dataset",
        access_credentials_name=acn,
        resources=create_resources,
    )

    # Add a node to consolidate the dataset.
    consolidate_node = graph.submit(
        consolidate_dataset_udf,
        dataset_uri,
        config=config,
        verbose=verbose,
        resources=consolidate_resources,
        name="Consolidate annotations",
        access_credentials_name=acn,
    )

    if ingest_resources is None:
        ingest_resources = {"cpu": "2", "memory": "32Gi"}

    threads = 1
    vcf_memory_mb = 1024 * threads

    # Add a node to ingest each VCF.
    for i, vcf_uri in enumerate(vcf_uris):
        ingest_node = graph.submit(
            ingest_samples_udf,
            dataset_uri,
            [vcf_uri],
            config=config,
            threads=threads,
            memory_mb=vcf_memory_mb,
            sample_batch_size=1,
            resume=False,
            create_index=create_index,
            verbose=verbose,
            resources=ingest_resources,
            name=f"Ingest annotations {i + 1}/{len(vcf_uris)}",
            access_credentials_name=acn,
            disable_manifest=True,
        )

        # Set dependencies so that the ingest nodes run in parallel
        # and the consolidate node runs after all of the ingest nodes.
        ingest_node.depends_on(dataset_node)
        consolidate_node.depends_on(ingest_node)

    # Optionally add a node to register the dataset.
    if register_name:
        register = graph.submit(
            register_dataset_udf,
            dataset_uri=dataset_uri,
            register_name=register_name,
            namespace=namespace,
            acn=acn,
            config=config,
            verbose=verbose,
            name="Register annotations",
            access_credentials_name=acn,
            resources=register_resources,
        )

        register.depends_on(consolidate_node)

    run_dag(graph, wait=False, debug=verbose)


# Wrapper function for batch VCF annotation ingestion
ingest_annotations = as_batch(ingest_vcf_annotations)


def ingest_vcf(
    dataset_uri: str,
    *,
    acn: Optional[str] = None,
    config=None,
    namespace: Optional[str] = None,
    register_name: Optional[str] = None,
    search_uri: Optional[str] = None,
    pattern: Optional[str] = None,
    ignore: Optional[str] = None,
    sample_list_uri: Optional[str] = None,
    metadata_uri: Optional[str] = None,
    metadata_attr: str = "uri",
    max_files: Optional[int] = None,
    max_samples: Optional[int] = None,
    contigs: Optional[Union[Sequence[str], Contigs]] = Contigs.ALL,
    resume: bool = True,
    extra_attrs: Optional[Union[Sequence[str], str]] = DEFAULT_ATTRIBUTES,
    vcf_attrs: Optional[str] = None,
    anchor_gap: Optional[int] = None,
    compression_level: Optional[int] = None,
    manifest_batch_size: int = MANIFEST_BATCH_SIZE,
    manifest_workers: int = MANIFEST_WORKERS,
    vcf_batch_size: int = VCF_BATCH_SIZE,
    vcf_workers: int = VCF_WORKERS,
    vcf_threads: int = VCF_THREADS,
    verbose: bool = False,
    create_index: bool = True,
    trace_id: Optional[str] = None,
    consolidate_stats: bool = True,
    aws_find_mode: bool = False,
    use_remote_tmp: bool = False,
    disable_manifest: bool = False,
    ingest_resources: Optional[Mapping[str, str]] = None,
    consolidate_resources: Optional[Mapping[str, str]] = CONSOLIDATE_RESOURCES,
    manifest_resources: Optional[Mapping[str, str]] = MANIFEST_RESOURCES,
    create_resources: Optional[Mapping[str, str]] = None,
    read_vcf_uris_resources: Optional[Mapping[str, str]] = None,
    filter_uri_resources: Optional[Mapping[str, str]] = None,
    filter_samples_resources: Optional[Mapping[str, str]] = FILTER_SAMPLES_RESOURCES,
    group_fragments_resources: Optional[Mapping[str, str]] = GROUP_FRAGMENTS_RESOURCES,
) -> None:
    """
    Ingest samples into a dataset.

    :param dataset_uri: dataset URI
    :param acn: Access Credentials Name (ACN) registered in TileDB Cloud (ARN type),
        defaults to None
    :param config: config dictionary, defaults to None
    :param namespace: TileDB-Cloud namespace, defaults to None
    :param register_name: name to register the dataset with on TileDB Cloud,
        defaults to None
    :param search_uri: URI to search for VCF files, defaults to None
    :param pattern: Unix shell style pattern to match when searching for VCF files,
        defaults to None
    :param ignore: Unix shell style pattern to ignore when searching for VCF files,
        defaults to None
    :param sample_list_uri: URI with a list of VCF URIs, defaults to None
    :param metadata_uri: URI of metadata array holding VCF URIs, defaults to None
    :param metadata_attr: name of metadata attribute containing URIs, defaults to "uri"
    :param max_files: maximum number of VCF URIs to read/find,
        defaults to None (no limit)
    :param max_samples: maximum number of samples to ingest, defaults to None (no limit)
    :param contigs: contig mode
        (Contigs.ALL | Contigs.CHROMOSOMES | Contigs.OTHER | Contigs.ALL_DISABLE_MERGE)
        or list of contigs to ingest, defaults to Contigs.ALL
    :param resume: enable resume ingestion mode, defaults to True
    :param extra_attrs: INFO/FORMAT fields to materialize,
        defaults to `repr(DEFAULT_ATTRIBUTES)`
    :param vcf_attrs: VCF with all INFO/FORMAT fields to materialize,
        defaults to None
    :param anchor_gap: anchor gap for VCF dataset, defaults to None
    :param compression_level: zstd compression level for the VCF dataset,
        defaults to None (uses the default level in TileDB-VCF)
    :param manifest_batch_size: batch size for manifest ingestion,
        defaults to MANIFEST_BATCH_SIZE
    :param manifest_workers: number of workers for manifest ingestion,
        defaults to MANIFEST_WORKERS
    :param vcf_batch_size: batch size for VCF ingestion, defaults to VCF_BATCH_SIZE
    :param vcf_workers: number of workers for VCF ingestion, defaults to VCF_WORKERS
    :param vcf_threads: number of threads for VCF ingestion, defaults to VCF_THREADS
    :param verbose: verbose logging, defaults to False
    :param create_index: force creation of a local index file, defaults to True
    :param trace_id: trace ID for logging, defaults to None
    :param consolidate_stats: consolidate the stats arrays, defaults to True
    :param aws_find_mode: use AWS CLI to find VCFs, defaults to False
    :param use_remote_tmp: use remote tmp space if VCFs need to be sorted and bgzipped,
        defaults to False (preferred for small VCFs)
    :param disable_manifest: disable manifest creation, defaults to False
    :param ingest_resources: manual override for ingest UDF resources, defaults to None
    :param consolidate_resources: manual override for consolidate UDF resources,
        defaults to CONSOLIDATE_RESOURCES
    :param manifest_resources: manual override for manifest UDF resources,
        defaults to MANIFEST_RESOURCES
    :param create_resources: manual override for create UDF resources, defaults to None
    :param read_vcf_uris_resources: manual override for read VCF UDF resources,
        defaults to None
    :param filter_uri_resources: manual override for filter VCF UDF resources,
        defaults to None
    :param filter_samples_resources: manual override for filter samples UDF resources,
        defaults to FILTER_SAMPLES_RESOURCES
    :param group_fragments_resources: resources for the group_fragments node,
        defaults to GROUP_FRAGMENTS_RESOURCES
    """

    # Validate user input
    if disable_manifest and not sample_list_uri:
        raise ValueError("disable_manifest requires sample_list_uri")

    if sum([bool(search_uri), bool(sample_list_uri), bool(metadata_uri)]) != 1:
        raise ValueError(
            "Exactly one of `search_uri`, `sample_list_uri`, or `metadata_uri`"
            " must be provided."
        )

    if not search_uri and (pattern or ignore):
        raise ValueError("Only specify `pattern` or `ignore` with `search_uri`.")

    if register_name and not acn:
        raise ValueError("acn must be provided to register the dataset")

    # Remove any trailing slashes
    dataset_uri = dataset_uri.rstrip("/")

    logger = get_logger_wrapper(verbose)
    logger.info(f"Ingesting VCF samples: {dataset_uri=}")

    # Add VCF URIs to the manifest
    ingest_manifest_dag(
        dataset_uri,
        acn=acn,
        config=config,
        namespace=namespace,
        search_uri=search_uri,
        pattern=pattern,
        ignore=ignore,
        sample_list_uri=sample_list_uri,
        metadata_uri=metadata_uri,
        metadata_attr=metadata_attr,
        max_files=max_files,
        batch_size=manifest_batch_size,
        workers=manifest_workers,
        extra_attrs=extra_attrs,
        vcf_attrs=vcf_attrs,
        anchor_gap=anchor_gap,
        compression_level=compression_level,
        verbose=verbose,
        aws_find_mode=aws_find_mode,
        disable_manifest=disable_manifest,
        consolidate_resources=consolidate_resources,
        manifest_resources=manifest_resources,
        create_resources=create_resources,
        read_vcf_uris_resources=read_vcf_uris_resources,
        filter_uri_resources=filter_uri_resources,
    )

    # Ingest VCFs using URIs in the manifest
    ingest_samples_dag(
        dataset_uri,
        acn=acn,
        config=config,
        namespace=namespace,
        batch_size=vcf_batch_size,
        workers=vcf_workers,
        threads=vcf_threads,
        contigs=contigs,
        max_samples=max_samples,
        resume=resume,
        ingest_resources=ingest_resources,
        verbose=verbose,
        create_index=create_index,
        trace_id=trace_id,
        consolidate_stats=consolidate_stats,
        use_remote_tmp=use_remote_tmp,
        sample_list_uri=sample_list_uri if disable_manifest else None,
<<<<<<< HEAD
        disable_manifest=disable_manifest,
=======
        consolidate_resources=consolidate_resources,
        filter_samples_resources=filter_samples_resources,
        group_fragments_resources=group_fragments_resources,
>>>>>>> 3fa1da3d
    )

    # Register the dataset on TileDB Cloud
    if register_name:
        register_dataset_udf(
            dataset_uri,
            namespace=namespace,
            register_name=register_name,
            acn=acn,
            config=config,
            verbose=verbose,
        )


# Wrapper function for batch VCF ingestion
ingest = as_batch(ingest_vcf)<|MERGE_RESOLUTION|>--- conflicted
+++ resolved
@@ -299,16 +299,11 @@
                 )
 
         except Exception:
-<<<<<<< HEAD
             # tiledb.object_type raises an exception if the namespace does not exist
-            logger.error(f"Error when checking if dataset is registered: {tiledb_uri=}")
-=======
-            # tiledb.object_type raises an exception if the namespace does not
-            # exist
             logger.error(
-                "Error checking if %r is registered. Bad namespace?", tiledb_uri
+                f"Error when checking if dataset is registered: {tiledb_uri=}. "
+                "Bad namespace?"
             )
->>>>>>> 3fa1da3d
             raise
 
         if found:
@@ -1245,14 +1240,11 @@
     consolidate_stats: bool = False,
     use_remote_tmp: bool = False,
     sample_list_uri: Optional[str] = None,
-<<<<<<< HEAD
     disable_manifest: bool = False,
-=======
     ingest_resources: Optional[Mapping[str, str]] = None,
     consolidate_resources: Optional[Mapping[str, str]] = CONSOLIDATE_RESOURCES,
     filter_samples_resources: Optional[Mapping[str, str]] = FILTER_SAMPLES_RESOURCES,
     group_fragments_resources: Optional[Mapping[str, str]] = GROUP_FRAGMENTS_RESOURCES,
->>>>>>> 3fa1da3d
 ) -> None:
     """
     Create a DAG to ingest samples into the dataset.
@@ -1280,9 +1272,7 @@
     :param use_remote_tmp: use remote tmp space if VCFs need to be bgzipped,
         defaults to False (preferred for small VCFs)
     :param sample_list_uri: URI with a list of VCF URIs, defaults to None
-<<<<<<< HEAD
     :param disable_manifest: disable manifest update, defaults to False
-=======
     :param ingest_resources: manual override for ingest UDF resources,
         defaults to None
     :param consolidate_resources: manual override for consolidate UDF resources,
@@ -1291,7 +1281,6 @@
         defaults to FILTER_SAMPLES_RESOURCES
     :param group_fragments_resources: resources for the group_fragments node,
         defaults to GROUP_FRAGMENTS_RESOURCES
->>>>>>> 3fa1da3d
     """
 
     logger = get_logger_wrapper(verbose)
@@ -1375,19 +1364,13 @@
     if ingest_resources is None:
         ingest_resources = {"cpu": f"{threads}", "memory": f"{node_memory_mb}Mi"}
 
-<<<<<<< HEAD
     logger.debug(
         "Ingesting samples DAG configuration: "
         f"{num_partitions=}, "
         f"{num_consolidates=}, "
         f"{ingest_resources=}, "
-        f"{CONSOLIDATE_RESOURCES=}"
+        f"{consolidate_resources=}"
     )
-=======
-    logger.debug("partitions=%d, consolidates=%d", num_partitions, num_consolidates)
-    logger.debug("ingest_resources=%s", ingest_resources)
-    logger.debug("consolidate_resources=%s", consolidate_resources)
->>>>>>> 3fa1da3d
 
     # This loop creates a DAG with the following structure:
     # - Submit N ingest tasks in parallel, where N is `workers` or less
@@ -1402,13 +1385,9 @@
                 consolidate_dataset_udf,
                 dataset_uri,
                 config=config,
-<<<<<<< HEAD
                 exclude=None,
                 include=[MANIFEST_ARRAY, LOG_ARRAY],
-                id=f"vcf-consol-{i//workers}",
-=======
                 id=f"vcf-consol-{i // workers}",
->>>>>>> 3fa1da3d
                 verbose=verbose,
                 resources=consolidate_resources,
                 name=f"Consolidate VCF {i // workers + 1}/{num_consolidates}",
@@ -1839,13 +1818,10 @@
         consolidate_stats=consolidate_stats,
         use_remote_tmp=use_remote_tmp,
         sample_list_uri=sample_list_uri if disable_manifest else None,
-<<<<<<< HEAD
         disable_manifest=disable_manifest,
-=======
         consolidate_resources=consolidate_resources,
         filter_samples_resources=filter_samples_resources,
         group_fragments_resources=group_fragments_resources,
->>>>>>> 3fa1da3d
     )
 
     # Register the dataset on TileDB Cloud
