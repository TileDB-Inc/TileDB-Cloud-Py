--- conflicted
+++ resolved
@@ -1241,14 +1241,11 @@
     use_remote_tmp: bool = False,
     sample_list_uri: Optional[str] = None,
     disable_manifest: bool = False,
-<<<<<<< HEAD
     wait: bool = False,
-=======
     ingest_resources: Optional[Mapping[str, str]] = None,
     consolidate_resources: Optional[Mapping[str, str]] = CONSOLIDATE_RESOURCES,
     filter_samples_resources: Optional[Mapping[str, str]] = FILTER_SAMPLES_RESOURCES,
     group_fragments_resources: Optional[Mapping[str, str]] = GROUP_FRAGMENTS_RESOURCES,
->>>>>>> c8492d7e
 ) -> None:
     """
     Create a DAG to ingest samples into the dataset.
@@ -1277,9 +1274,7 @@
         defaults to False (preferred for small VCFs)
     :param sample_list_uri: URI with a list of VCF URIs, defaults to None
     :param disable_manifest: disable manifest update, defaults to False
-<<<<<<< HEAD
     :param wait: wait for the ingestion to complete before returning, defaults to False
-=======
     :param ingest_resources: manual override for ingest UDF resources,
         defaults to None
     :param consolidate_resources: manual override for consolidate UDF resources,
@@ -1288,7 +1283,6 @@
         defaults to FILTER_SAMPLES_RESOURCES
     :param group_fragments_resources: resources for the group_fragments node,
         defaults to GROUP_FRAGMENTS_RESOURCES
->>>>>>> c8492d7e
     """
 
     logger = get_logger_wrapper(verbose)
@@ -1684,9 +1678,7 @@
     aws_find_mode: bool = False,
     use_remote_tmp: bool = False,
     disable_manifest: bool = False,
-<<<<<<< HEAD
     wait: bool = False,
-=======
     ingest_resources: Optional[Mapping[str, str]] = None,
     consolidate_resources: Optional[Mapping[str, str]] = CONSOLIDATE_RESOURCES,
     manifest_resources: Optional[Mapping[str, str]] = MANIFEST_RESOURCES,
@@ -1695,7 +1687,6 @@
     filter_uri_resources: Optional[Mapping[str, str]] = None,
     filter_samples_resources: Optional[Mapping[str, str]] = FILTER_SAMPLES_RESOURCES,
     group_fragments_resources: Optional[Mapping[str, str]] = GROUP_FRAGMENTS_RESOURCES,
->>>>>>> c8492d7e
 ) -> None:
     """
     Ingest samples into a dataset.
@@ -1744,9 +1735,7 @@
     :param use_remote_tmp: use remote tmp space if VCFs need to be sorted and bgzipped,
         defaults to False (preferred for small VCFs)
     :param disable_manifest: disable manifest creation, defaults to False
-<<<<<<< HEAD
     :param wait: wait for the ingestion to complete before returning, defaults to False
-=======
     :param ingest_resources: manual override for ingest UDF resources, defaults to None
     :param consolidate_resources: manual override for consolidate UDF resources,
         defaults to CONSOLIDATE_RESOURCES
@@ -1761,7 +1750,6 @@
         defaults to FILTER_SAMPLES_RESOURCES
     :param group_fragments_resources: resources for the group_fragments node,
         defaults to GROUP_FRAGMENTS_RESOURCES
->>>>>>> c8492d7e
     """
 
     # Validate user input
@@ -1835,13 +1823,10 @@
         use_remote_tmp=use_remote_tmp,
         sample_list_uri=sample_list_uri if disable_manifest else None,
         disable_manifest=disable_manifest,
-<<<<<<< HEAD
         wait=wait,
-=======
         consolidate_resources=consolidate_resources,
         filter_samples_resources=filter_samples_resources,
         group_fragments_resources=group_fragments_resources,
->>>>>>> c8492d7e
     )
 
     # Register the dataset on TileDB Cloud
