import collections
import datetime
import itertools
import json
import numbers
import threading
import time
import uuid
import warnings
from typing import (
    Any,
    Callable,
    Counter,
    Deque,
    Dict,
    FrozenSet,
    Hashable,
    List,
    Optional,
    Sequence,
    Set,
    Tuple,
    TypeVar,
    Union,
)

from .. import array
from .. import client
from .. import rest_api
from .. import tiledb_cloud_error as tce
from .. import udf
from .._common import functions
from .._common import futures
from .._common import utils
from .._common import visitor
from .._results import codecs
from .._results import results
from .._results import stored_params
from .._results import tiledb_json
from .._results import types
from ..rest_api import models
from ..sql import _execution as _sql_exec
from ..taskgraphs import _results as _tg_results
from . import status as st
from . import visualization as viz
from .mode import Mode

Status = st.Status  # Re-export for compabitility.
_T = TypeVar("_T")
# Special string included in server errors when there is a problem loading
# stored parameters.
_RETRY_MSG = "RETRY_WITH_PARAMS"

_REPORT_TIMEOUT_SECS = 10
"""The maximum request time when submitting non-essential log information."""

_SKIP_BATCH_UDF_KWARGS = [
    "image_name",
    "timeout",
    "result_format",
    "retry_strategy",
    "deadline",
    "access_credentials_name",
]

_TASK_GRAPH_LOG_STATUS_TO_STATUS_MAP = {
    models.TaskGraphLogStatus.SUBMITTED: Status.NOT_STARTED,
    models.TaskGraphLogStatus.RUNNING: Status.RUNNING,
    models.TaskGraphLogStatus.IDLE: Status.NOT_STARTED,
    models.TaskGraphLogStatus.ABANDONED: Status.CANCELLED,
    models.TaskGraphLogStatus.SUCCEEDED: Status.COMPLETED,
    models.TaskGraphLogStatus.FAILED: Status.FAILED,
    models.TaskGraphLogStatus.CANCELLED: Status.CANCELLED,
}

_ARRAY_TASK_STATUS_TO_STATUS_MAP = {
    models.ArrayTaskStatus.QUEUED: Status.NOT_STARTED,
    models.ArrayTaskStatus.FAILED: Status.FAILED,
    models.ArrayTaskStatus.COMPLETED: Status.COMPLETED,
    models.ArrayTaskStatus.RUNNING: Status.RUNNING,
    models.ArrayTaskStatus.RESOURCES_UNAVAILABLE: Status.FAILED,
    models.ArrayTaskStatus.UNKNOWN: Status.FAILED,
    models.ArrayTaskStatus.CANCELLED: Status.CANCELLED,
    models.ArrayTaskStatus.DENIED: Status.FAILED,
}


class ParentFailedError(futures.CancelledError):
    def __init__(self, cause: BaseException, node: "Node"):
        super().__init__(f"node {node} failed: {cause}")
        self.node = node
        self.cause = cause


class Node(futures.FutureLike[_T]):
    """Representation of a function to run in a DAG.

    :param func: Function to run as UDF task.
    :param *args: Positional arguments to pass to UDF.
    :param name: Human-readable name of Node task.
    :param dag: DAG this node is associated with.
    :param mode: Mode the Node is to run in.
    :param expand_node_output: Node to expand processes upon.
    :param _download_results: An optional boolean to override default
        result-downloading behavior. If True, will always download the
        results of the function immediately upon completion.
        If False, will not download the results of the function immediately,
        but will be downloaded when ``.result()`` is called.
    :param _internal_prewrapped_func: For internal use only. A function that returns.
        something that is already a Result, which does not require wrapping.
        We assume that all prewrapped functions make server calls.
    :param _internal_accepts_stored_params: For internal use only.
        Applies only when ``_prewrapped_func`` is used.
        ``True`` if ``_prewrapped_func`` can accept stored parameters.
        ``False`` if it cannot, and all parameters must be serialized.
    :param **kwargs: Keyword arguments to pass to UDF.
    """

    def __init__(
        self,
        func: Callable[..., _T],
        *args: Any,
        name: Optional[str] = None,
        dag: Optional["DAG"] = None,
        mode: Mode = Mode.REALTIME,
        expand_node_output: Optional["Node"] = None,
        _download_results: Optional[bool] = None,
        _internal_prewrapped_func: Callable[..., "results.Result[_T]"] = None,
        _internal_accepts_stored_params: bool = True,
        **kwargs: Any,
    ) -> None:
        self.id = uuid.uuid4()
        """UUID for Node instance."""
        self._name = name
        """Name of Node instances."""
        self._lifecycle_condition = threading.Condition(threading.Lock())
        self._status = Status.NOT_STARTED
        self._starting = False
        self._result: Optional[results.Result[_T]] = None
        self._lazy_result: Optional[_tg_results.LazyResult] = None
        self._lifecycle_exception: Optional[Exception] = None
        self._exception: Optional[Exception] = None
        self._cb_list: List[Callable[["Node[_T]"], None]] = []

        self.dag = dag
        """DAG this Node is pinned to."""
        self.mode: Mode = mode
        """Processing mode of Node."""
        self._expand_node_output: Optional[Node] = expand_node_output

        self._resource_class = kwargs.pop("resource_class", None)
        self._resources = kwargs.pop("resources", None)

        self._wrapped_func: Callable[..., "results.Result[_T]"]

        if _internal_prewrapped_func:
            self._wrapped_func = _internal_prewrapped_func
            self._was_prewrapped = True
            args = (func,) + args
        else:
            if func is not None and not callable(func):
                raise TypeError("func argument to `Node` must be callable!")
            self._wrapped_func = results.LocalResult.wrap(func)
            self._was_prewrapped = False

        # True if this function is one of the XXX_base functions.
        # This means we can pass arguments as StoredParams.
        self._uses_stored_params = all(
            (
                _internal_accepts_stored_params,
                self._was_prewrapped,
                self.mode == Mode.REALTIME,
            )
        )
        self._download_results = _download_results

        self.parents: Dict[uuid.UUID, Node] = {}
        """Parent Nodes (Nodes this Node is dependent on)."""
        self.children: Dict[uuid.UUID, Node] = {}
        """Child Nodes (Nodes dependent on this Node)."""
        self._has_node_args = False
        self.args: Tuple[Any, ...] = args
        """Positional args to pass into UDF."""
        self.kwargs: Dict[str, Any] = kwargs
        """Keyword args to pass into UDF."""
        self._check_resources_and_mode()
        self._find_deps()

    def __hash__(self) -> Hashable:
        return hash(self.id)

    def __eq__(self, other) -> bool:
        return type(self) == type(other) and self.id == other.id

    def __ne__(self, other) -> bool:
        return not (self == other)

    @property
    def name(self) -> str:
        """The human-readable name of Node."""
        return self._name or str(self.id)

    @name.setter
    def name(self, to: Optional[str]) -> None:
        self._name = to

    def _check_resources_and_mode(self) -> None:
        """Check if the user has set the resource options correctly
        for the mode.
        """

        resources_set = self._resources is not None
        if self.mode == Mode.BATCH:
            if self._resource_class:
                if resources_set:
                    raise tce.TileDBCloudError(
                        "Only one of `resources` and `resource_class`"
                        " may be set when running a task graph node."
                    )
            elif not resources_set:
                self._resource_class = "standard"
        elif resources_set:
            raise tce.TileDBCloudError(
                "Cannot set resources for REALTIME task graphs,"
                ' please use "resource_class" to set a predefined option'
                ' for "standard" or "large"'
            )
        elif self.mode is Mode.LOCAL and self._resource_class:
            raise tce.TileDBCloudError(
                "Resource class cannot be set for locally-executed nodes."
            )

    def _find_deps(self) -> None:
        """Finds Nodes this depends on and adds them to our dependency list."""

        parents = _find_parent_nodes((self.args, self.kwargs))
        for dep in parents:
            self._has_node_args = True
            if dep.dag is self.dag:
                # This is the expected case: where the node we're adding
                # is part of the same DAG as we are.
                self.depends_on(dep)
            else:
                # This is the less-common case: where the node we're adding
                # is part of a previous DAG. We can only support when the
                # previous DAG has already completed execution.
                try:
                    dep.future.result(0)
                except Exception as e:
                    raise tce.TileDBCloudError(
                        "Nodes from a previous DAG may only be used as inputs"
                        " in a subsequent DAG if they are already complete."
                    ) from e

    def depends_on(self, node: "Node") -> None:
        """Create dependency chain for node, useful when there is a dependency
        that does not rely directly on passing results from one to another.

        :param node: node to mark as a dependency of this node
        """

        with self._lifecycle_condition:
            if self._status is not Status.NOT_STARTED:
                raise RuntimeError("Cannot add dependency to an already-started node.")
            self.parents[node.id] = node
            node.children[self.id] = self

            if self.dag is None and node.dag is not None:
                self.dag = node.dag

    # FutureLike methods.

    def cancel(self) -> bool:
        """Cancel Node."""

        with self._lifecycle_condition:
            if self._status is not Status.NOT_STARTED:
                return False
            self._update_status(Status.CANCELLED)
            self._lifecycle_exception = futures.CancelledError()
            cbs = self._callbacks()
        futures.execute_callbacks(self, cbs)
        return True

    def done(self) -> bool:
        with self._lifecycle_condition:
            return self._done()

    def cancelled(self) -> bool:
        """Whether Node is cancelled."""

        with self._lifecycle_condition:
            return self._status is Status.CANCELLED

    def running(self) -> bool:
        """Whether Node is actively running."""

        with self._lifecycle_condition:
            return self._status is Status.RUNNING

    def result(self, timeout: Optional[float] = None) -> _T:
        """Fetch Node return.

        :param timeout: Time to wait to fetch result.
        :return: Results of Node processing.
        """

        if self.mode == Mode.BATCH:
            with self._lifecycle_condition:
                self._wait(timeout)
                to_raise = self._error()
                if to_raise:
                    raise to_raise
                result = self._lazy_result
            assert result
            return result.decode()

        else:
            with self._lifecycle_condition:
                self._wait(timeout)
                to_raise = self._error()
                if to_raise:
                    raise to_raise
                result = self._result
            assert result
            return result.get()

    def exception(self, timeout: Optional[float] = None) -> Optional[BaseException]:
        """Return execption if one was raised."""

        with self._lifecycle_condition:
            self._wait(timeout)
            if self._lifecycle_exception:
                raise self._lifecycle_exception
            return self._exception

    def add_done_callback(self, fn: Callable[["Node[_T]"], None]) -> None:
        """Add callback function to execute at Node completion.

        :param fn: Callaback to execute."""

        with self._lifecycle_condition:
            self._cb_list.append(fn)
            if not self._done():
                return
        try:
            fn(self)
        except Exception:
            pass

    # Bonus public methods.

    finished = done  # Alias.

    @property
    def future(self) -> futures.FutureLike[_T]:
        """Returns something that pretends to be a Future."""
        return self

    @property
    def status(self) -> st.Status:
        """Node status."""

        with self._lifecycle_condition:
            return self._status

    @property
    def error(self) -> Optional[Exception]:
        """Return Node error if encountered."""

        return self._error()

    def retry(self) -> bool:
        """Retry Node."""

        if not self.dag:
            return False
        with self._lifecycle_condition:
            if not self._reset_internal():
                return False
        self.dag._submit_retry(self)
        return True

    def task_id(self) -> Optional[uuid.UUID]:
        """Gets the server-side Task ID of this node.

        :return: None if this has no task ID (as it was run on the client side).
        """

        try:
            with self._lifecycle_condition:
                if not self._result:
                    return None
                res = self._result
            sp = res.to_stored_param()
        except TypeError:
            # Run client-side; can't be converted to a stored param.
            return None
        return sp.task_id

    def wait(self, timeout: Optional[float] = None) -> None:
        """Wait for node to be completed.

        :param timeout: optional timeout in seconds to wait for DAG to be completed.
        :return: None or raises TimeoutError if timeout occurs.
        """

        with self._lifecycle_condition:
            self._wait(timeout)

    # Things for internal use and use by the DAG.

    def _error(self) -> Optional[Exception]:
        return self._lifecycle_exception or self._exception

    def _reset_internal(self) -> bool:
        """Prepares this Node to be retried if it failed."""
        if self._status not in (Status.FAILED, Status.CANCELLED, Status.PARENT_FAILED):
            return False
        self._starting = False
        self._result = None
        self._lifecycle_exception = None
        self._exception = None
        self._update_status(Status.NOT_STARTED)
        return True

    def _callbacks(self):
        return tuple(self._cb_list)

    def _wait(self, timeout: Optional[float]) -> None:
        futures.wait_for(self._lifecycle_condition, self._done, timeout)

    def _done(self) -> bool:
        return self._status in (
            Status.CANCELLED,
            Status.COMPLETED,
            Status.FAILED,
            Status.PARENT_FAILED,
        )

    def _maybe_start(self, namespace: Optional[str]) -> bool:
        """Maybe starts this node, if possible.

        Returns True if the node is queued to start. This is called by the DAG
        while it holds its own lock, so we can't call back into it on this
        thread since it's in a transitional state.
        """
        assert self.dag
        with self._lifecycle_condition:
            if self._status is Status.PARENT_FAILED:
                self._reset_internal()
            if self._starting:
                # We're already starting.
                return False
            parents = self.parents.values()
            self._starting = any(
                p.status in {Status.CANCELLED, Status.FAILED, Status.PARENT_FAILED}
                for p in parents
            ) or all(p.status is Status.COMPLETED for p in parents)
            if not self._starting:
                return False
        self.dag._node_executor.submit(self._dag_exec, namespace)
        return True

    def _dag_exec(self, namespace: Optional[str]) -> None:
        with self._lifecycle_condition:
            if self._status is Status.CANCELLED:
                # We may have been cancelled between the time that we were
                # enqueued and the time that we ran.
                return
            for p in self.parents.values():
                if p.status in (Status.CANCELLED, Status.FAILED, Status.PARENT_FAILED):
                    # Take the first parent that failed
                    try:
                        exc = p.exception(0)
                    except Exception as e:
                        exc = e
                    if isinstance(exc, ParentFailedError):
                        self._lifecycle_exception = exc
                    else:
                        assert exc
                        self._lifecycle_exception = ParentFailedError(exc, p)
                    self._update_status(Status.PARENT_FAILED)
            if self._lifecycle_exception:
                cbs = self._callbacks()
            else:
                cbs = None
                self._update_status(Status.RUNNING)

        if cbs is not None:
            futures.execute_callbacks(self, cbs)
            return
        assert self.dag
        self.dag._report_node_status_update()
        # We have to make a shallow copy of kwargs here.
        # Since we modify the kwargs dictionary here before passing it
        # to the wrapped function, we need to ensure that the arguments
        # that we add are not reused across retries.
        raw_kwargs = dict(self.kwargs)

        if self._has_node_args:
            if self._uses_stored_params:
                # Stored parameters work only on remote functions.
                (args, kwargs), param_ids = _replace_nodes_with_stored_params(
                    (self.args, raw_kwargs)
                )

                if param_ids:
                    kwargs["stored_param_uuids"] = param_ids

            else:
                # For functions that run locally, give them the results as normal.
                args, kwargs = _replace_nodes_with_results((self.args, raw_kwargs))
        else:
            args, kwargs = self.args, raw_kwargs

        # Delayed functions bypass all our nice assumptions about how we set up
        # a task graph and are not themselves "prewrapped nodes", so we have to
        # separately check whether a node is remote (i.e., it executes on the
        # server side period) and whether it is prewrapped (i.e., it is a
        # whatever_base function that supports the download_results calls etc).
        if self.mode == Mode.REALTIME:
            # If it's `Mode.REALTIME`, we assume that the function is either
            # prewrapped or it was created with `Delayed`, so the function
            # itself is one of the `submit_xxx` (but not `_base`) functions.
            self.dag.initial_setup()
            kwargs.update(
                _server_graph_uuid=self.dag.server_graph_uuid,
                _client_node_uuid=self.id,
                resource_class=self._resource_class,
            )
            if self._name:
                kwargs.setdefault("task_name", self._name)
            if namespace:
                kwargs["namespace"] = namespace

        if self._was_prewrapped:
            # Prewrapped functions support special result handling.
            if self._download_results is None:
                # If the user didn't explicitly choose, set a download behavior:
                if self.children:
                    # If this is an intermediate node, download results only if
                    # there is a child node which runs locally.
                    download_results = any(
                        child.mode == Mode.LOCAL for child in self.children.values()
                    )
                else:
                    # If this is a terminal node, always download results.
                    download_results = True
            else:
                download_results = self._download_results
            kwargs["_download_results"] = download_results

        sp_future = self.dag._udf_executor.submit(self._wrapped_func, *args, **kwargs)
        try:
            result = sp_future.result()
        except Exception as exc:
            # We don't need to worry about cancellation exceptions here, because
            # we're the only ones who hold onto this future and we never cancel.
            exc_msg = exc.args and exc.args[0]
            if not isinstance(exc_msg, str) or _RETRY_MSG not in exc_msg:
                # This is not a missing-stored-param error. Don't retry.
                with self._lifecycle_condition:
                    self._exception = exc
                    self._update_status(Status.FAILED)
                    cbs = self._callbacks()
                futures.execute_callbacks(self, cbs)
                return
            # Otherwise, fall through to _replace_nodes_with_results below.
        else:
            # We succeeded!
            with self._lifecycle_condition:
                self._result = result
                self._update_status(Status.COMPLETED)
                cbs = self._callbacks()
            futures.execute_callbacks(self, cbs)
            return

        args, kwargs = _replace_nodes_with_results((self.args, self.kwargs))
        raw_future = self.dag._udf_executor.submit(self._wrapped_func, *args, **kwargs)
        try:
            result = raw_future.result()
        except Exception as exc:
            with self._lifecycle_condition:
                self._exception = exc
                self._update_status(Status.FAILED)
                cbs = self._callbacks()
            futures.execute_callbacks(self, cbs)
        else:
            with self._lifecycle_condition:
                self._result = result
                self._update_status(Status.COMPLETED)
                cbs = self._callbacks()
            futures.execute_callbacks(self, cbs)

    def _update_status(self, st: Status) -> None:
        if self._status is st:
            return
        self._status = st
        self._lifecycle_condition.notify_all()

    def _to_log_metadata(self) -> rest_api.TaskGraphNodeMetadata:
        return rest_api.TaskGraphNodeMetadata(
            client_node_uuid=str(self.id),
            name=self.name,
            depends_on=[str(dep) for dep in self.parents],
            run_location=(
                rest_api.TaskGraphLogRunLocation.CLIENT
                if self.mode == Mode.LOCAL
                else rest_api.TaskGraphLogRunLocation.SERVER
            ),
        )


class DAG:
    """Low-level API for creating and managing direct acyclic graphs
    as TileDB Cloud Task Graphs.

    :param max_workers: Number of works to allocate to execute DAG.
    :param use_processes: If true will use processes instead of threads.
    :param done_callback: Optional call back function to register for
        when dag is completed. Function will be passed reference to this DAG.
    :param update_callback: Optional call back function to register for
        when dag status is updated. Function will be passed reference to this DAG.
    :param namespace: Namespace to execute DAG in.
    :param name: Human-readable name for DAG to be showin in Task Graph logs.
    :param mode: Mode the DAG is to run in, valid options are: Mode.REALTIME,
        Mode.BATCH.
    :param retry_strategy: K8S retry policy to be applied to each Node.
    :param workflow_retry_strategy: K8S retry policy to be applied to DAG.
    :param deadline: Duration (sec) DAG allowed to execute before timeout.
    """

    def __init__(
        self,
        max_workers: Optional[int] = None,
        use_processes: bool = False,
        done_callback: Optional[Callable[["DAG"], None]] = None,
        update_callback: Optional[Callable[["DAG"], None]] = None,
        namespace: Optional[str] = None,
        name: Optional[str] = None,
        mode: Mode = Mode.REALTIME,
        retry_strategy: Optional[models.RetryStrategy] = None,
        workflow_retry_strategy: Optional[models.RetryStrategy] = None,
        deadline: Optional[int] = None,
    ) -> None:
        self.id: uuid.UUID = uuid.uuid4()
        """UUID for DAG instance."""
        self.nodes: Dict[uuid.UUID, Node] = {}
        """Mapping of Node UUIDs to Node instances."""
        self.nodes_by_name: Dict[str, Node] = {}
        """Mapping of Node names to Node instances."""
        self.namespace: str = namespace or client.default_charged_namespace(
            required_action=rest_api.NamespaceActions.RUN_JOB
        )
        """Namespace to execute DAG in."""
        self.name: Optional[str] = name
        """Human-readable name for DAG to be showin in Task Graph logs."""
        self.server_graph_uuid: Optional[uuid.UUID] = None
<<<<<<< HEAD
        self.max_workers = max_workers
        self.use_processes = use_processes
        self.retry_strategy = retry_strategy
        self.workflow_retry_strategy = workflow_retry_strategy
        self.deadline = deadline

        self._update_batch_status_thread: Optional[threading.Thread] = None
        """The thread that is updating the status of Batch execution."""
        self.mode: Mode = mode

=======
>>>>>>> 6f8afa6d
        """The server-generated UUID of this graph, used for logging.
        Will be ``None`` until :meth:`initial_setup` is called. If submitting
        the log works, will be the UUID; otherwise, will be None.
        """
        self.max_workers: Optional[int] = max_workers
        """Number of works to allocate to execute DAG."""
        self.retry_strategy: Optional[models.RetryStrategy] = retry_strategy
        """K8S retry policy to be applied to each Node."""
        self.workflow_retry_strategy: Optional[
            models.RetryStrategy
        ] = workflow_retry_strategy
        """K8S retry policy to be applied to DAG."""
        self.deadline: Optional[str] = deadline
        """Duration (sec) DAG allowed to execute before timeout."""
        self._update_batch_status_thread: Optional[threading.Thread] = None
        """The thread that is updating the status of Batch execution."""
        self.mode: Mode = mode
        """Mode the DAG is to run in."""
        self.visualization = None
<<<<<<< HEAD

        """
        The following executors are initialized by calling
        self._init_executors on demand
        """
=======
        """Visualization metadata."""
        self._udf_executor: futures.Executor
>>>>>>> 6f8afa6d
        """The executor that is used to make server calls and run local UDFs."""
        self._udf_executor: futures.Executor
        """The thread pool that is used to execute nodes' exec functions."""
<<<<<<< HEAD
        self._node_executor: futures.Executor

=======
>>>>>>> 6f8afa6d
        self._lifecycle_condition = threading.Condition(threading.Lock())
        self.completed_nodes: Dict[uuid.UUID, Node] = {}
        """Completed Nodes."""
        self.failed_nodes: Dict[uuid.UUID, Node] = {}
        """Failed Nodes."""
        self.running_nodes: Dict[uuid.UUID, Node] = {}
        """Running Nodes."""
        self.not_started_nodes: Dict[uuid.UUID, Node] = {}
        """Queued Nodes."""
        self.cancelled_nodes: Dict[uuid.UUID, Node] = {}
        """Cancelled Nodes."""
        self._status = st.Status.NOT_STARTED

        self._done_callbacks = []
        if callable(done_callback):
            self._done_callbacks.append(done_callback)

        self._update_callbacks = []
        if callable(update_callback):
            self._update_callbacks.append(update_callback)

        self._tried_setup: bool = False

    def __hash__(self) -> Hashable:
        return hash(self.id)

    def __eq__(self, other) -> bool:
        return type(self) == type(other) and self.id == other.id

    def __ne__(self, other) -> bool:
        return not (self == other)

    @property
    def status(self):
        """Get DAG status."""

        with self._lifecycle_condition:
            return self._status

    def initial_setup(self) -> uuid.UUID:
        """Performs one-time server-side setup tasks.

        Can safely be called multiple times.
        """

        with self._lifecycle_condition:
            if not self._tried_setup:
                log_structure = self._build_log_structure()
                try:
                    result = client.build(
                        rest_api.TaskGraphLogsApi
                    ).create_task_graph_log(
                        namespace=self.namespace,
                        log=log_structure,
                    )
                except rest_api.ApiException as apix:
                    # There was a problem submitting the task graph for logging.
                    # This should not abort the task graph.

                    warnings.warn(
                        UserWarning(f"Could not submit logging metadata: {apix}")
                    )
                else:
                    try:
                        self.server_graph_uuid = uuid.UUID(hex=result.uuid)
                    except ValueError as ve:
                        warnings.warn(
                            UserWarning(f"Server-provided graph ID was invalid: {ve}")
                        )
                self._tried_setup = True

        return self.server_graph_uuid

    def add_update_callback(self, func):
        """
        Add a callback for when DAG status is updated
        :param func: Function to call when DAG status is updated.
            The function will be passed reference to this dag
        """
        if not callable(func):
            raise TypeError("func to add_update_callback must be callable")

        with self._lifecycle_condition:
            self._update_callbacks.append(func)

    def add_done_callback(self, func):
        """
        Add a callback for when DAG is completed
        :param func: Function to call when DAG status is updated.
            The function will be passed reference to this dag
        """
        if not callable(func):
            raise TypeError("func to add_done_callback must be callable")

        with self._lifecycle_condition:
            self._done_callbacks.append(func)
            if not self._done():
                return
        try:
            func(self)
        except Exception:
            pass

    def _init_executors(self) -> None:
        """
        Initializes the executors, based on the initial params
        """
        if self.use_processes:
            self._udf_executor = futures.ProcessPoolExecutor(
                max_workers=self.max_workers
            )
        else:
            self._udf_executor = futures.ThreadPoolExecutor(
                thread_name_prefix=f"dag-{self.name or self.id}-worker",
                max_workers=self.max_workers,
            )
        self._node_executor = futures.ThreadPoolExecutor(
            thread_name_prefix=f"dag-{self.name or self.id}-nodes",
            max_workers=self.max_workers,
        )

    def _submit_retry(self, node: Node) -> None:
        with self._lifecycle_condition:
            self.failed_nodes.pop(node.id, None)
            self.cancelled_nodes.pop(node.id, None)
            self.not_started_nodes[node.id] = node
            self._maybe_exec(node)
            if self.running_nodes:
                self._set_status(Status.RUNNING)
            # TODO: We currently don't immediately propagate the change in
            # PARENT_FAILED status to child nodes.

    def _report_node_status_update(self):
        """Updates the state of callbacks from the node."""
        with self._lifecycle_condition:
            cbs = tuple(self._update_callbacks)
        futures.execute_callbacks(self, cbs)

    def _report_server_completion(self, status: Status) -> None:
        if not self.server_graph_uuid:
            return
        try:
            api_st = _API_STATUSES[status]
        except KeyError as ke:
            raise AssertionError(f"Task graph ended in invalid state {status}") from ke
        do_update = utils.ephemeral_thread(
            client.build(rest_api.TaskGraphLogsApi).update_task_graph_log
        )
        do_update(
            id=str(self.server_graph_uuid),
            namespace=self.namespace,
            log=rest_api.TaskGraphLog(status=api_st),
            _request_timeout=_REPORT_TIMEOUT_SECS,
        )

    def _done(self):
        return self._status in (
            st.Status.FAILED,
            st.Status.CANCELLED,
            st.Status.COMPLETED,
        )

    def done(self) -> bool:
        with self._lifecycle_condition:
            return self._done()

    def add_node_obj(self, node) -> Node:
        """Add node to DAG.

        :param node: to add to dag
        :return: Node instance.
        """

        with self._lifecycle_condition:
            return self._add_node_internal(node)

    def _add_node_internal(self, node: Node) -> Node:
        """Add node implementation. Must hold lifecycle condition."""

        if self._status is not Status.NOT_STARTED:
            raise RuntimeError("Cannot add nodes to a running graph")
        self.nodes[node.id] = node
        self.nodes_by_name[str(node.name)] = node
        self.not_started_nodes[node.id] = node
        # If you add a Node that you already cancelled, this will deadlock.
        # Also there is absolutely no good reason to do that.
        node.add_done_callback(self.report_node_complete)
        return node

    def add_node(self, func_exec, *args, name=None, local_mode=True, **kwargs):
        """Create and add a node.

        DEPRECATED. Use `submit_local` instead.

        :param func_exec: function to execute
        :param args: arguments for function execution
        :param name: name
        :return: Node that is created
        """

        mode = Mode.LOCAL if local_mode else Mode.REALTIME

        return self._add_raw_node(
            func_exec,
            *args,
            name=name,
            mode=mode,
            **kwargs,
        )

    def _suffix_name(self, name: str) -> str:
        if name not in self.nodes_by_name:
            return name
        for i in itertools.count(1):
            suffixed = f"{name} ({i})"
            if suffixed not in self.nodes_by_name:
                return suffixed
        assert False, "It is impossible to get here."

    def _add_raw_node(
        self,
        func_exec,
        *args,
        name: Optional[str] = None,
        _fallback_name: Optional[str] = None,
        **kwargs,
    ):
        """Adds a generic (usually local) node to the graph."""
        with self._lifecycle_condition:
            if name is None and _fallback_name is not None:
                # If the node is unnamed, generate a name to give to it,
                # without trampling on the user's selected name.
                name = self._suffix_name(_fallback_name)
            node = Node(func_exec, *args, name=name, dag=self, **kwargs)
            return self._add_node_internal(node)

    def _add_prewrapped_node(
        self,
        func_exec,
        *args,
        name=None,
        _fallback_name: Optional[str] = None,
        store_results=True,
        expand_node_output: Optional[Node] = None,
        **kwargs,
    ):
        with self._lifecycle_condition:
            if name is None and _fallback_name is not None:
                # If the node is unnamed, generate a name to give to it,
                # without trampling on the user's selected name.
                name = self._suffix_name(_fallback_name)

            if "local_mode" in kwargs and kwargs["local_mode"]:
                # Check for deprecated local_mode parameter
                kwargs["mode"] = Mode.LOCAL

            if self.mode == Mode.BATCH:
                if kwargs.get("mode") is not None and kwargs.get("mode") != Mode.BATCH:
                    raise tce.TileDBCloudError(
                        "BATCH mode DAG can only execute BATCH mode Nodes."
                    )
                kwargs["mode"] = Mode.BATCH
            elif "local_mode" in kwargs and kwargs["local_mode"]:
                # Check for deprecated local_mode parameter
                kwargs["mode"] = Mode.LOCAL
            else:
                kwargs["mode"] = Mode.REALTIME
                kwargs["store_results"] = store_results

            node = Node(
                *args,
                _internal_prewrapped_func=func_exec,
                dag=self,
                name=name,
                expand_node_output=expand_node_output,
                **kwargs,
            )
            return self._add_node_internal(node)

    def submit_array_udf(self, func: Callable, *args: Any, **kwargs: Any):
        """Submit a function that will be executed in the cloud serverlessly.

        :param func: Function to execute in UDF task.
        :param *args: Postional arguments to pass into Node instantation.
        :param **kwargs: Keyword args to pass into Node instantiation.
        :return: Node that is created.
        """

        return self._add_prewrapped_node(
            array.apply_base,
            func,
            *args,
            _fallback_name=functions.full_name(func),
            **kwargs,
        )

    def submit_local(self, func: Callable, *args: Any, **kwargs):
        """Submit a function that will run locally.

        :param func: Function to execute in UDF task.
        :param *args: Postional arguments to pass into Node instantation.
        :param **kwargs: Keyword args to pass into Node instantiation.
        :return: Node that is created
        """

        kwargs.setdefault("name", functions.full_name(func))
        return self._add_raw_node(func, *args, mode=Mode.LOCAL, **kwargs)

    def submit_udf(self, func: Callable, *args, **kwargs):
        """Submit a function that will be executed in the cloud serverlessly.

        :param func: Function to execute in UDF task.
        :param *args: Postional arguments to pass into Node instantation.
        :param **kwargs: Keyword args to pass into Node instantiation.
        :return: Node that is created.
        """

        if "local_mode" in kwargs:
            if kwargs.get("local_mode") or kwargs.get("mode") == Mode.LOCAL:
                # Drop kwarg
                kwargs.pop("local_mode", None)
                kwargs.pop("mode", None)
                return self.submit_local(func, *args, **kwargs)

            del kwargs["local_mode"]

        return self._add_prewrapped_node(
            udf.exec_base,
            func,
            *args,
            _fallback_name=functions.full_name(func),
            **kwargs,
        )

    submit = submit_udf

    def submit_udf_stage(
        self,
        func: Callable,
        *args: Any,
        expand_node_output: Optional[Node] = None,
        **kwargs: Any,
    ) -> Node:
        """Submit a function that will be executed in the cloud serverlessly.

        Expand on node output simply means to dynamically allocate works to this UDF
        stage based on the output of the node indicated via the `expand_node_output`
        arg.

        For example, if a node, `NodeA` (`NodeA = DAG.submit(...)`), returns a list
        of str values and `NodeA` is passed to `expand_node_output`, along with an
        arg in the `func` passed to `submit_udf_stage` that accepts a str is also
        passed `NodeA`, a node will spawn in parallel for each str value in the
        result of `NodeA`.

        ```python
        graph = DAG(...)

        NodeA = graph.submit()

        NodeB = graph.submit_udf_stage(..., expand_node_output=NodeA, str_arg=NodeA)
        ```

        :param func: Function to execute in UDF task.
        :param *args: Postional arguments to pass into Node instantation.
        :param expand_node_output: Node that we want to expand the output of.
            The output of the node should be a JSON encoded list.
        :param **kwargs: Keyword args to pass into Node instantiation.
        :return: Node that is created.
        """

        if "local_mode" in kwargs or self.mode != Mode.BATCH:
            raise tce.TileDBCloudError(
                "Stage nodes are only supported for BATCH mode DAGs."
            )

        return self._add_prewrapped_node(
            udf.exec_base,
            func,
            *args,
            _fallback_name=functions.full_name(func),
            expand_node_output=expand_node_output,
            **kwargs,
        )

    def submit_sql(self, *args: Any, **kwargs: Any) -> Node:
        """Submit a sql query to run serverlessly in the cloud.

        :param sql: Query to execute.
        :param *args: Postional arguments to pass into Node instantation.
        :param **kwargs: Keyword args to pass into Node instantiation.
        :return: Node that is created
        """

        return self._add_prewrapped_node(
            _sql_exec.exec_base,
            *args,
            _internal_accepts_stored_params=False,
            _fallback_name="SQL query",
            **kwargs,
        )

    def report_node_status_change(self, node: Node, new_status: Status):
        self.completed_nodes.pop(node.id, None)
        self.failed_nodes.pop(node.id, None)
        self.running_nodes.pop(node.id, None)
        self.not_started_nodes.pop(node.id, None)
        self.cancelled_nodes.pop(node.id, None)
        with node._lifecycle_condition:
            node._update_status(new_status)

        if new_status is Status.COMPLETED:
            self.completed_nodes[node.id] = node
        elif new_status is Status.FAILED:
            self.failed_nodes[node.id] = node
        elif new_status is Status.PARENT_FAILED:
            self.failed_nodes[node.id] = node
        elif new_status is Status.RUNNING:
            self.running_nodes[node.id] = node
        elif new_status is Status.NOT_STARTED:
            self.not_started_nodes[node.id] = node
        elif new_status is Status.CANCELLED:
            self.cancelled_nodes[node.id] = node

    def report_node_complete(self, node: Node) -> None:
        """Report a node as complete.

        :param node: Node to mark as complete.
        """

        to_report: Optional[str] = None
        """The client-side event to report to the server, if needed.

        For nodes that do not run because of a client-side event (e.g. they're
        cancelled, they are run only on the client side, they crashed before
        being sent to the server), we want to report an empty ArrayTask so that
        the graph information on the server can know about these failed nodes
        even though there will be no ArrayTask for them in our database.
        """

        with self._lifecycle_condition:
            # A node may be either "running" or "not started" depending upon
            # whether it failed or was cancelled.
            self.running_nodes.pop(node.id, None)
            self.not_started_nodes.pop(node.id, None)

            if node.status is st.Status.COMPLETED:
                self.completed_nodes[node.id] = node
                if node.mode == Mode.LOCAL:
                    to_report = models.ArrayTaskStatus.COMPLETED
            elif node.status is Status.CANCELLED:
                self.cancelled_nodes[node.id] = node
                to_report = models.ArrayTaskStatus.CANCELLED
            elif node.status is Status.PARENT_FAILED:
                # If the parent failed, put this back onto the "unstarted" pile.
                self.not_started_nodes[node.id] = node
                to_report = None
            elif node.status is Status.FAILED:
                self.failed_nodes[node.id] = node
                if node.mode == Mode.LOCAL:
                    to_report = models.ArrayTaskStatus.FAILED
            else:
                raise AssertionError(f"Unknown node status {node.status}")

            if self.mode != Mode.BATCH:
                for child in node.children.values():
                    self._maybe_exec(child)

            if self._status is not Status.CANCELLED:
                if self.failed_nodes or self.cancelled_nodes:
                    self._set_status(Status.FAILED)
                elif self.running_nodes or self.not_started_nodes:
                    self._set_status(Status.RUNNING)
                else:
                    self._set_status(Status.COMPLETED)

            # If we're done, we're going to need to report that.
            done_cbs = (
                None if self._status is Status.RUNNING else tuple(self._done_callbacks)
            )
            status = self._status

            update_cbs = tuple(self._update_callbacks)

        # First, execute callbacks...
        futures.execute_callbacks(self, update_cbs)
        if done_cbs is not None:
            futures.execute_callbacks(self, done_cbs)

        # ...and only when that's done, report things to the server.
        if self.mode != Mode.BATCH and self.server_graph_uuid:
            # Only report client-side events to the server if we've submitted
            # the structure of the graph.
            if to_report:
                do_report = utils.ephemeral_thread(
                    client.build(rest_api.TaskGraphLogsApi).report_client_node
                )
                do_report(
                    id=str(self.server_graph_uuid),
                    namespace=self.namespace,
                    report=models.TaskGraphClientNodeStatus(
                        client_node_uuid=str(node.id),
                        status=to_report,
                    ),
                    _request_timeout=_REPORT_TIMEOUT_SECS,
                )

            if done_cbs is not None:
                try:
                    api_st = _API_STATUSES[status]
                except KeyError as ke:
                    raise AssertionError(f"Invalid end state {status}") from ke
                do_update = utils.ephemeral_thread(
                    client.build(rest_api.TaskGraphLogsApi).update_task_graph_log
                )
                do_update(
                    id=str(self.server_graph_uuid),
                    namespace=self.namespace,
                    log=rest_api.TaskGraphLog(status=api_st),
                    _request_timeout=_REPORT_TIMEOUT_SECS,
                )

    def _set_status(self, st: Status) -> None:
        if self._status is st:
            return
        self._status = st
        self._lifecycle_condition.notify_all()

    def _find_root_nodes(self) -> List[Node]:
        """Find all root nodes.

        :return: list of root nodes.
        """

        roots = []
        for node in self.nodes.values():
            if node.parents is None or len(node.parents) == 0:
                roots.append(node)

        return roots

    def _find_leaf_nodes(self) -> List[Node]:
        """Find all leaf nodes.

        :return: list of leaf nodes
        """

        return [n for n in self.nodes.values() if not n.children]

<<<<<<< HEAD
    def compute(self):
        """
        Start the DAG by executing root nodes
        :return:
        """
        # Initialize the executors just before computing
        self._init_executors()
=======
    def compute(self) -> None:
        """Start the DAG by executing root nodes."""
>>>>>>> 6f8afa6d

        with self._lifecycle_condition:
            if self._status is not Status.NOT_STARTED:
                return
            if self.mode == Mode.REALTIME:
                roots = self._find_root_nodes()
                if len(roots) == 0:
                    raise tce.TileDBCloudError(
                        "DAG is circular, there are no root nodes"
                    )
                self._status = Status.RUNNING

                for node in roots:
                    self._maybe_exec(node)
            elif self.mode == Mode.BATCH:
                try:
                    self._batch_taskgraph = self._build_batch_taskgraph()
                    api_client = client.build(rest_api.TaskGraphsApi)
                    submission = api_client.create_task_graph(
                        namespace=self.namespace, graph=self._batch_taskgraph
                    )
                    execution = api_client.submit_task_graph(
                        namespace=self.namespace, id=submission.uuid
                    )
                    self.server_graph_uuid = execution.uuid
                except rest_api.ApiException:
                    raise
                self._update_batch_status_thread = threading.Thread(
                    name=f"dag-{self.name}-update-status",
                    target=self._update_status,
                    daemon=True,
                )
                self._update_batch_status_thread.start()

    def _maybe_exec(self, node: Node):
        did_start = node._maybe_start(self.namespace)
        if did_start:
            self.running_nodes[node.id] = node
            del self.not_started_nodes[node.id]

    def wait(self, timeout: Optional[float] = None) -> None:
        """Wait for DAG to be completed.

        :param timeout: optional timeout in seconds to wait for DAG to be completed
        :return: None or raises TimeoutError if timeout occurs
        """

        if timeout is not None and not isinstance(timeout, numbers.Number):
            raise TypeError(
                "timeout must be numeric value representing seconds to wait"
            )

        with self._lifecycle_condition:
            futures.wait_for(self._lifecycle_condition, self._done, timeout)

        # in case of failure reraise the first failed node exception
        if self.status == st.Status.FAILED:
            exc = next(iter(self.failed_nodes.values())).error
            assert exc
            raise exc

    def cancel(self) -> None:
        """Cancel DAG."""

        if self.mode == Mode.BATCH:
            client.build(rest_api.TaskGraphLogsApi).stop_task_graph_execution(
                namespace=self.namespace, id=self.server_graph_uuid
            )
            with self._lifecycle_condition:
                self._set_status(Status.CANCELLED)
        else:
            with self._lifecycle_condition:
                if self._status not in (Status.RUNNING, Status.NOT_STARTED):
                    return
                self._set_status(Status.CANCELLED)
                to_cancel = tuple(self.not_started_nodes.values())

            for n in to_cancel:
                n.cancel()

    def retry_all(self) -> None:
        """Retries all failed and cancelled nodes."""

        if self.mode == Mode.BATCH:
            for node in frozenset(self.failed_nodes.values()).union(
                self.cancelled_nodes.values()
            ):
                self.report_node_status_change(node, Status.NOT_STARTED)

            if self._status is Status.CANCELLED or self._status is Status.FAILED:
                client.build(rest_api.TaskGraphLogsApi).retry_task_graph_execution(
                    namespace=self.namespace,
                    id=self.server_graph_uuid,
                )

            with self._lifecycle_condition:
                self._set_status(Status.RUNNING)
            if not self._update_batch_status_thread.is_alive():
                self._update_batch_status_thread = threading.Thread(
                    name=f"dag-{self.name}-update-status",
                    target=self._update_status,
                    daemon=True,
                )
                self._update_batch_status_thread.start()

        else:
            with self._lifecycle_condition:
                # Assume that we want to un-cancel.
                if self._status is Status.CANCELLED:
                    self._set_status(Status.RUNNING)
                to_retry = frozenset(self.failed_nodes.values()).union(
                    self.cancelled_nodes.values()
                )
            for n in to_retry:
                n.retry()

    def find_end_nodes(self) -> List[Node]:
        """Find all end nodes.

        :return: list of end nodes
        """
        end = []
        for node in self.nodes.values():
            if node.children is None or len(node.children) == 0:
                end.append(node)

        return end

    def stats(self) -> Dict[str, Union[int, float]]:
        """Get DAG node statistics.

        :return: All node stats.
        """

        return {
            "percent_complete": len(self.completed_nodes) / len(self.nodes) * 100,
            "running": len(self.running_nodes),
            "failed": len(self.failed_nodes),
            "completed": len(self.completed_nodes),
            "cancelled": len(self.cancelled_nodes),
            "not_started": len(self.not_started_nodes),
            "total_count": len(self.nodes),
        }

    def networkx_graph(self):
        import networkx as nx

        graph = nx.DiGraph()

        for n in self.nodes.values():
            graph.add_node(str(n.id), label=n.name)
        for n in self.nodes.values():
            for child in n.children.values():
                graph.add_edge(str(n.id), str(child.id))

        return graph

    def get_tiledb_plot_node_details(self) -> Dict[str, Dict[str, str]]:
        """Build list of details needed for tiledb node graph

        :return: Node summary
        """

        node_details = {}

        for node in self.nodes.values():
            node_details[str(node.id)] = dict(name=node.name, status=str(node.status))

        return node_details

    def _build_log_structure(self) -> rest_api.TaskGraphLog:
        """Builds the structure of this graph for logging."""
        nodes = [n._to_log_metadata() for n in self.nodes.values()]
        return rest_api.TaskGraphLog(
            name=self.name,
            namespace=self.namespace,
            nodes=_topo_sort(nodes),
        )

    @staticmethod
    def _update_dag_tiledb_graph(graph):
        graph.visualization["node_details"] = graph.get_tiledb_plot_node_details()
        viz.update_tiledb_graph(
            graph.visualization["nodes"],
            graph.visualization["edges"],
            graph.visualization["node_details"],
            graph.visualization["positions"],
            graph.visualization["fig"],
        )

    @staticmethod
    def _update_dag_plotly_graph(graph):
        viz.update_plotly_graph(
            graph.visualization["nodes"], graph.visualization["fig"]
        )

    def visualize(self, notebook=True, auto_update=True, force_plotly=False):
        """Build and render a tree diagram of the DAG.

        :param notebook: Is the visualization inside a jupyter notebook?
            If so we'll use a widget.
        :param auto_update: Should the diagram be auto updated with each status change.
        :param force_plotly: Force the use of plotly graphs instead of
            TileDB Plot Widget.
        :return: returns figure.
        """
        if not notebook or force_plotly:
            return self._visualize_plotly(notebook=notebook, auto_update=auto_update)

        try:
            return self._visualize_tiledb(auto_update=auto_update)
        except ImportError:
            return self._visualize_plotly(notebook=notebook, auto_update=auto_update)

    def _visualize_tiledb(self, auto_update=True):
        """
        Create graph visualization with tiledb.plot.widget
        :param auto_update: Should the diagram be auto updated with each status change
        :return: figure
        """

        import tiledb.plot.widget

        graph = self.networkx_graph()
        nodes = list(graph.nodes())
        edges = list(graph.edges())
        node_details = self.get_tiledb_plot_node_details()
        positions = viz.build_visualization_positions(graph)

        self.visualization = {
            "nodes": nodes,
            "edges": edges,
            "node_details": node_details,
            "positions": positions,
        }
        fig = tiledb.plot.widget.Visualize(data=json.dumps(self.visualization))
        self.visualization["fig"] = fig

        if auto_update:
            self.add_update_callback(self._update_dag_tiledb_graph)

        return fig

    def _visualize_plotly(self, notebook=True, auto_update=True):
        """Visualize figure.

        :param notebook: Is the visualization inside a jupyter notebook?
            If so we'll use a widget
        :param auto_update: Should the diagram be auto updated with each status change
        :return: figure
        """
        import plotly.graph_objects as go

        graph = self.networkx_graph()
        pos = viz.build_visualization_positions(graph)

        # Convert to plotly scatter plot
        edge_x = []
        edge_y = []
        for edge in graph.edges():
            x0, y0 = pos[edge[0]]
            x1, y1 = pos[edge[1]]
            edge_x.append(x0)
            edge_x.append(x1)
            edge_x.append(None)
            edge_y.append(y0)
            edge_y.append(y1)
            edge_y.append(None)

        edge_trace = go.Scatter(
            x=edge_x,
            y=edge_y,
            line=dict(width=0.5, color="#888"),
            hoverinfo="none",
            mode="lines",
        )

        # Build node x,y and also build a mapping of the graph market numbers
        # to actual node objects so we can fetch status.
        # The graph ends up with each marker on a list, so we need to map
        # from this list's order to actual nodes so we can look things up.
        node_x = []
        node_y = []
        nodes = []
        for node_id in graph.nodes():
            x, y = pos[node_id]
            node_x.append(x)
            node_y.append(y)
            nodes.append(self.nodes[uuid.UUID(node_id)])

        # Build node scatter plot
        node_trace = go.Scatter(
            x=node_x,
            y=node_y,
            mode="markers",
            hoverinfo="text",
            marker=dict(size=15, line_width=2),
        )

        (node_trace.marker.color, node_trace.text) = viz.build_graph_node_details(nodes)

        fig_obj = go.Figure
        if notebook:
            fig_obj = go.FigureWidget
        # Create plot
        fig = fig_obj(
            data=[edge_trace, node_trace],
            layout=go.Layout(
                # title="Status",
                # titlefont_size=16,
                showlegend=False,
                hovermode="closest",
                margin=dict(b=20, l=5, r=5, t=40),
                annotations=[
                    dict(showarrow=True, xref="paper", yref="paper", x=0.005, y=-0.002)
                ],
                xaxis=dict(showgrid=False, zeroline=False, showticklabels=False),
                yaxis=dict(showgrid=False, zeroline=False, showticklabels=False),
            ),
        )

        self.visualization = dict(fig=fig, network=graph, nodes=nodes)

        if auto_update:
            self.add_update_callback(self._update_dag_plotly_graph)

        return fig

    def end_nodes(self):
        """
        Find all end nodes

        dag = DAG()
        dag.add_node(Node())

        end_nodes = dag.end_nodes()

        :return: list of root nodes
        """
        ends = []
        for node in self.nodes.values():
            if node.children is None or len(node.children) == 0:
                ends.append(node)

        return ends

    def end_results(self):
        """
        Get all end results, will block if all results are not ready

        dag = DAG()
        dag.add_node(Node())

        end_results = dag.end_results()

        :return: map of results by node ID
        """

        results = {}
        for node in self.end_nodes():
            results[node.id] = node.result()

        return results

    def end_results_by_name(self):
        """
        Get all end results, will block if all results are not ready

        dag = DAG()
        dag.add_node(Node())

        end_results = dag.end_results_by_name()

        :return: map of results by node name
        """

        results = {}
        for node in self.end_nodes():
            results[node.name] = node.result()

        return results

    def _build_batch_taskgraph(self):
        """
        Builds the batch taskgraph model for submission
        """

        # We need to guarantee that the existing node names are maintained.
        topo_sorted_nodes = _topo_sort_nodes(self.nodes)
        node_jsons = []
        for node in topo_sorted_nodes:
            kwargs = {}
            node_args = list(node.args)
            # XXX: This is subtly different from the way functions are handled
            # when coordinated locally ("realtime").
            if callable(node_args[0]):
                func = node_args.pop(0)
                kwargs["executable_code"] = codecs.PickleCodec.encode_base64(func)
                kwargs["source_text"] = functions.getsourcelines(func)
            if isinstance(node.args[0], str):
                func = node_args.pop(0)
                kwargs["registered_udf_name"] = func

            filtered_node_kwargs = {
                name: val
                for name, val in node.kwargs.items()
                if name not in _SKIP_BATCH_UDF_KWARGS
            }

            all_args = types.Arguments(node_args, filtered_node_kwargs)
            encoder = _BatchArgEncoder(input_is_expanded=bool(node._expand_node_output))
            kwargs["arguments"] = encoder.encode_arguments(all_args)

            env_dict = {
                "language": models.UDFLanguage.PYTHON,
                "language_version": utils.PYTHON_VERSION,
                "run_client_side": False,
            }
            if "image_name" in node.kwargs:
                env_dict["image_name"] = node.kwargs["image_name"]

            if "timeout" in node.kwargs:
                env_dict["timeout"] = node.kwargs["timeout"]

            if "access_credentials_name" in node.kwargs:
                env_dict["access_credentials_name"] = node.kwargs[
                    "access_credentials_name"
                ]

            if node._resource_class:
                env_dict["resource_class"] = node._resource_class

            if node._resources:
                env_dict["resources"] = models.TGUDFEnvironmentResources(
                    **node._resources
                )

            # Don't let each task set a namespace, use the DAG's namespace
            # if "namespace" in node.kwargs:
            #     env_dict["namespace"] = node.kwargs["namespace"]
            env_dict["namespace"] = self.namespace

            kwargs["environment"] = models.TGUDFEnvironment(**env_dict)
            kwargs["result_format"] = node.kwargs.get(
                "result_format", models.ResultFormat.NATIVE
            )
            expand_node_output = ""
            if node._expand_node_output:
                expand_node_output = str(node._expand_node_output.id)

            retry_strategy = None
            if "retry_strategy" in node.kwargs:
                retry_strategy = node.kwargs["retry_strategy"]

            deadline = None
            if "deadline" in node.kwargs:
                deadline = node.kwargs["deadline"]

            task_graph_node = models.TaskGraphNode(
                client_node_id=str(node.id),
                name=node.name,
                depends_on=[str(parent) for parent in node.parents],
                expand_node_output=expand_node_output,
                retry_strategy=retry_strategy,
                deadline=deadline,
                udf_node=models.TGUDFNodeData(**kwargs),
            )
            node_jsons.append(task_graph_node)
        return dict(
            name=self.name,
            parallelism=self.max_workers,
            retry_strategy=self.retry_strategy,
            workflow_retry_strategy=self.workflow_retry_strategy,
            deadline=self.deadline,
            nodes=node_jsons,
        )

    def _update_status(self) -> None:
        consecutive_failures = 0
        while True:
            time.sleep(2)
            if self._done():
                return

            try:
                try:
                    result: models.TaskGraphLog = client.build(
                        rest_api.TaskGraphLogsApi
                    ).get_task_graph_log(
                        namespace=self.namespace, id=self.server_graph_uuid
                    )
                except rest_api.ApiException:
                    consecutive_failures += 1
                    # We might have a problem connecting to the server.
                    # Ignore it if it's transient. (The exact number here
                    # is a heuristic.)
                    if consecutive_failures < 5:
                        continue
                    # At this point, we have had a lot of failures.
                    # Handle it like any other internal error.
                    raise
                consecutive_failures = 0
                for new_node in result.nodes or ():
                    assert isinstance(new_node, models.TaskGraphNodeMetadata)
                    node_uuid = uuid.UUID(new_node.client_node_uuid)
                    node = self.nodes[node_uuid]
                    new_node_status = array_task_status_to_status(new_node.status)
                    if node.status != new_node_status:
                        if new_node_status in (
                            Status.FAILED,
                            Status.CANCELLED,
                            Status.COMPLETED,
                        ):
                            if new_node.executions:
                                execution_id = new_node.executions[
                                    len(new_node.executions) - 1
                                ].id
                                node._lazy_result = _tg_results.LazyResult(
                                    client, execution_id
                                )
                                if new_node_status == Status.FAILED:
                                    try:
                                        e = node._lazy_result.decode()
                                        if isinstance(e, Exception):
                                            node._exception = e
                                    except Exception as e:
                                        node._exception = e

                            else:
                                raise RuntimeError("No executions found for done Node.")
                            self.report_node_status_change(node, new_node_status)
                            self.report_node_complete(node)
                        else:
                            self.report_node_status_change(node, new_node_status)
                new_workflow_status = task_graph_log_status_to_status(result.status)
                if self._status != new_workflow_status:
                    with self._lifecycle_condition:
                        self._set_status(new_workflow_status)
            except Exception as e:
                for nd in self.nodes.values():
                    cbs = ()
                    with nd._lifecycle_condition:
                        if nd._status not in (
                            Status.CANCELLED,
                            Status.COMPLETED,
                            Status.FAILED,
                            Status.PARENT_FAILED,
                        ):
                            nd._status = Status.FAILED
                            nd._lifecycle_exception = e
                            nd._lifecycle_condition.notify_all()
                            cbs = nd._callbacks()
                    futures.execute_callbacks(nd, cbs)
                with self._lifecycle_condition:
                    self._set_status(Status.FAILED)
                raise  # Bail out and fail loudly.


def list_logs(
    *,
    namespace: Optional[str] = None,
    created_by: Optional[str] = None,
    search: Optional[str] = None,
    start_time: Optional[datetime.datetime] = None,
    end_time: Optional[datetime.datetime] = None,
    page: int = 1,
    per_page: int = 10,
) -> models.TaskGraphLogsData:
    """Retrieves the list of task graph logs you can view.

    The returned graph logs will be "light" versions, meaning they will not
    include any details about the execution state of an individual DAG.
    To retrieve those, pass the ID to :func:`server_logs`.

    :param namespace: If present, include logs for only this namespace.
        If absent, include logs for all namespaces you have access to.
    :param created_by: Include only logs from this user (if present).
    :param search: A search string for the name of the task graph.
    :param start_time: Include logs created after this time.
    :param end_time: Include logs created before this time.
    :param page: The page number to use, starting from 1.
    :param per_page: The number of items per page.
    """
    return client.build(rest_api.TaskGraphLogsApi).list_task_graph_logs(
        namespace=namespace,
        created_by=created_by,
        search=search,
        start_time=start_time,
        end_time=end_time,
        page=page,
        per_page=per_page,
    )


def server_logs(
    dag_or_id: Union[DAG, models.TaskGraphLog, uuid.UUID, str],
    namespace: Optional[str] = None,
) -> Optional[models.TaskGraphLog]:
    """Retrieves the full server-side logs for the given DAG.

    The DAG can be provided as a DAG object, or the server-provided UUID of a
    DAG's execution log in either :class:`uuid.UUID` or string form.
    This can be used to access both completed DAGs and in-progress DAGs.
    The returned DAGs will include full data

    Will return None if called with a DAG object that has no server-side nodes.
    """
    if isinstance(dag_or_id, DAG):
        the_id = dag_or_id.server_graph_uuid
    elif isinstance(dag_or_id, models.TaskGraphLog):
        the_id = uuid.UUID(hex=dag_or_id.uuid)
    elif isinstance(dag_or_id, str):
        the_id = uuid.UUID(hex=dag_or_id)
    else:
        the_id = dag_or_id

    if not the_id:
        return None

    namespace = namespace or client.default_charged_namespace(
        required_action=rest_api.NamespaceActions.RUN_JOB
    )

    return client.build(rest_api.TaskGraphLogsApi).get_task_graph_log(
        namespace=namespace,
        id=str(the_id),
    )


_API_STATUSES: Dict[st.Status, str] = {
    st.Status.COMPLETED: rest_api.TaskGraphLogStatus.SUCCEEDED,
    st.Status.FAILED: rest_api.TaskGraphLogStatus.FAILED,
    st.Status.CANCELLED: rest_api.TaskGraphLogStatus.CANCELLED,
}


def replace_stored_params(tree, loader: stored_params.ParamLoader) -> Any:
    """Descends into data structures and replaces Stored Params with results."""

    return _StoredParamReplacer(loader).visit(tree)


def _replace_nodes_with_results(tree):
    """Descends into data structures and replaces Node IDs with their values."""

    return _NodeResultReplacer().visit(tree)


def _find_parent_nodes(tree) -> Tuple[Node, ...]:
    df = _DepFinder()
    df.visit(tree)
    return tuple(df.nodes.values())


def _replace_nodes_with_stored_params(tree: _T) -> Tuple[_T, FrozenSet[uuid.UUID]]:
    """Descends into data structures and replaces Nodes with StoredParams.

    If a Node cannot be used as a StoredParam, replaces it with the value.
    Returns the replaced tree and the IDs that we saw.
    """
    nspr = _NodeToStoredParamReplacer()
    result = nspr.visit(tree)
    return result, frozenset(nspr.ids)


class _DepFinder(visitor.ReplacingVisitor):
    """Locates :class:`Node`s in the input. Never replaces anything."""

    def __init__(self):
        super().__init__()
        self.nodes: Dict[uuid.UUID, Node] = {}

    def maybe_replace(self, arg) -> Optional[visitor.Replacement]:
        if isinstance(arg, Node):
            self.nodes[arg.id] = arg
        return None


class _NodeToStoredParamReplacer(visitor.ReplacingVisitor):
    """Replaces Nodes with :class:`stored_param.StoredParam`s (if possible).

    If it cannot replace a Node with a StoredParam, it replaces it
    with the Node's value.
    """

    def __init__(self):
        super().__init__()
        # A collection of the UUIDs we saw.
        self.ids: Set[uuid.UUID] = set()

    def maybe_replace(self, arg) -> Optional[visitor.Replacement]:
        if not isinstance(arg, Node):
            # Not a node, just use it as-is.
            return None
        try:
            assert arg._result
            sp = arg._result.to_stored_param()
        except (TypeError, ValueError):
            # Can't make a StoredParam out of it.
            # Treat it like any other Node.
            pass
        else:
            self.ids.add(sp.task_id)
            return visitor.Replacement(sp)
        return visitor.Replacement(arg.result())


class _BatchArgEncoder(tiledb_json.Encoder):
    """Encodes arguments with the special format used by batch graphs."""

    def __init__(self, input_is_expanded: bool) -> None:
        self._input_is_expanded = input_is_expanded
        super().__init__()

    def maybe_replace(self, arg: object) -> Optional[visitor.Replacement]:
        if isinstance(arg, Node):
            if self._input_is_expanded:
                return visitor.Replacement("{{inputs.parameters.partId}}")
            return visitor.Replacement(
                {"__tdbudf__": "node_output", "client_node_id": str(arg.id)}
            )
        return super().maybe_replace(arg)


class _NodeResultReplacer(visitor.ReplacingVisitor):
    """Replaces :class:`Node`s with their results."""

    def maybe_replace(self, arg) -> Optional[visitor.Replacement]:
        if isinstance(arg, Node):
            return visitor.Replacement(arg.result())
        return None


class _StoredParamReplacer(visitor.ReplacingVisitor):
    """Replaces stored parameters with their values."""

    def __init__(self, loader: stored_params.ParamLoader):
        super().__init__()
        self._loader = loader

    def maybe_replace(self, arg) -> Optional[visitor.Replacement]:
        if isinstance(arg, stored_params.StoredParam):
            return visitor.Replacement(self._loader.load(arg))
        return None


def _topo_sort(
    lst: Sequence[rest_api.TaskGraphNodeMetadata],
) -> Sequence[rest_api.TaskGraphNodeMetadata]:
    """Topologically sorts the list of node metadatas."""
    by_uuid: Dict[str, rest_api.TaskGraphNodeMetadata] = {
        node.client_node_uuid: node for node in lst
    }
    in_degrees: Counter[str] = collections.Counter()
    # We reverse the input list so that when we reverse the output,
    # it's in an order kind of close to what we were given.
    for node in reversed(lst):
        # Ensure that we have an entry in the counter even for root nodes.
        in_degrees[node.client_node_uuid] += 0
        for dep_id in node.depends_on:
            if dep_id not in by_uuid:
                raise ValueError(
                    f"Node {node.client_node_uuid!r} depends upon"
                    f" non-existent node {dep_id!r}"
                )
            in_degrees[dep_id] += 1
    output: List[rest_api.TaskGraphNodeMetadata] = []
    queue: Deque[str] = collections.deque()
    for uid, degree in in_degrees.items():
        if degree == 0:
            queue.append(uid)

    while queue:
        nid = queue.popleft()
        node = by_uuid[nid]
        for dep_id in node.depends_on:
            in_degrees[dep_id] -= 1
            if in_degrees[dep_id] == 0:
                queue.append(dep_id)
        output.append(node)
    if sum(in_degrees.values()):
        participating = [uid for (uid, deg) in in_degrees.items() if deg]
        raise ValueError(f"The task graph contains a cycle involving {participating}")
    output.reverse()
    return output


def _topo_sort_nodes(
    by_uuid: Dict[uuid.UUID, Node],
) -> Sequence[Node]:
    """Topologically sorts the list of nodes."""
    in_degrees: Counter[str] = collections.Counter()
    # We reverse the input list so that when we reverse the output,
    # it's in an order kind of close to what we were given.
    for node in reversed(list(by_uuid.values())):
        # Ensure that we have an entry in the counter even for root nodes.
        in_degrees[node.id] += 0
        for dep_id in node.parents:
            if dep_id not in by_uuid:
                raise ValueError(
                    f"Node {node.id!r} depends upon" f" non-existent node {dep_id!r}"
                )
            in_degrees[dep_id] += 1
    output: List[Node] = []
    queue: Deque[str] = collections.deque()
    for uid, degree in in_degrees.items():
        if degree == 0:
            queue.append(uid)

    while queue:
        nid = queue.popleft()
        node = by_uuid[nid]
        for dep_id in node.parents:
            in_degrees[dep_id] -= 1
            if in_degrees[dep_id] == 0:
                queue.append(dep_id)
        output.append(node)
    if sum(in_degrees.values()):
        participating = [uid for (uid, deg) in in_degrees.items() if deg]
        raise ValueError(f"The task graph contains a cycle involving {participating}")
    output.reverse()
    return output


def array_task_status_to_status(status: models.ArrayTaskStatus) -> Status:
    return _ARRAY_TASK_STATUS_TO_STATUS_MAP.get(status, Status.NOT_STARTED)


def task_graph_log_status_to_status(status: models.TaskGraphLogStatus) -> Status:
    return _TASK_GRAPH_LOG_STATUS_TO_STATUS_MAP.get(status, Status.NOT_STARTED)<|MERGE_RESOLUTION|>--- conflicted
+++ resolved
@@ -657,24 +657,13 @@
         self.name: Optional[str] = name
         """Human-readable name for DAG to be showin in Task Graph logs."""
         self.server_graph_uuid: Optional[uuid.UUID] = None
-<<<<<<< HEAD
-        self.max_workers = max_workers
-        self.use_processes = use_processes
-        self.retry_strategy = retry_strategy
-        self.workflow_retry_strategy = workflow_retry_strategy
-        self.deadline = deadline
-
-        self._update_batch_status_thread: Optional[threading.Thread] = None
-        """The thread that is updating the status of Batch execution."""
-        self.mode: Mode = mode
-
-=======
->>>>>>> 6f8afa6d
         """The server-generated UUID of this graph, used for logging.
         Will be ``None`` until :meth:`initial_setup` is called. If submitting
         the log works, will be the UUID; otherwise, will be None.
         """
         self.max_workers: Optional[int] = max_workers
+        """Flag. If true will use processes instead of threads."""
+        self.use_processes: bool = use_processes
         """Number of works to allocate to execute DAG."""
         self.retry_strategy: Optional[models.RetryStrategy] = retry_strategy
         """K8S retry policy to be applied to each Node."""
@@ -689,24 +678,16 @@
         self.mode: Mode = mode
         """Mode the DAG is to run in."""
         self.visualization = None
-<<<<<<< HEAD
-
         """
         The following executors are initialized by calling
         self._init_executors on demand
         """
-=======
-        """Visualization metadata."""
-        self._udf_executor: futures.Executor
->>>>>>> 6f8afa6d
         """The executor that is used to make server calls and run local UDFs."""
         self._udf_executor: futures.Executor
         """The thread pool that is used to execute nodes' exec functions."""
-<<<<<<< HEAD
         self._node_executor: futures.Executor
 
-=======
->>>>>>> 6f8afa6d
+        """Visualization metadata."""
         self._lifecycle_condition = threading.Condition(threading.Lock())
         self.completed_nodes: Dict[uuid.UUID, Node] = {}
         """Completed Nodes."""
@@ -1256,18 +1237,11 @@
 
         return [n for n in self.nodes.values() if not n.children]
 
-<<<<<<< HEAD
-    def compute(self):
-        """
-        Start the DAG by executing root nodes
-        :return:
-        """
+    def compute(self) -> None:
+        """Start the DAG by executing root nodes."""
+
         # Initialize the executors just before computing
         self._init_executors()
-=======
-    def compute(self) -> None:
-        """Start the DAG by executing root nodes."""
->>>>>>> 6f8afa6d
 
         with self._lifecycle_condition:
             if self._status is not Status.NOT_STARTED:
