import json
import os.path
import warnings
from pathlib import Path
from typing import Optional

from urllib3 import Retry

from tiledb.cloud.rest_api import configuration
from tiledb.cloud.rest_api import models

default_host = "https://api.tiledb.com"
<<<<<<< HEAD
=======

_config = configuration.Configuration()
>>>>>>> e904d0ba
default_config_file = Path.joinpath(Path.home(), ".tiledb", "cloud.json")

# Starting with version 0.12.30, "config" is a dynamic attribute of
# this module. The actual state of the attribute is bound to "_config",
# which begins uninitialized. Looking up "config" from
# tiledb.cloud.config causes our stored configuration to be loaded
# just as needed.
_config = configuration.Configuration()


def __getattr__(name):
    global logged_in
    if name == "config":
        if not logged_in:
            logged_in = load_configuration(default_config_file)
        return _config
    else:
        raise AttributeError


def __getattr__(name):
    global logged_in
    if name == "config":
        if not logged_in:
            logged_in = load_configuration(default_config_file)
        return _config
    else:
        raise AttributeError


def parse_bool(s: str) -> bool:
    return s.lower() in ["true", "1", "on"]


def save_configuration(config_file):
    config_path = os.path.dirname(config_file)
    if not os.path.exists(config_path):
        os.makedirs(config_path)

    with open(config_file, "w") as f:
        host = _config.host

        config_to_save = {
            "host": host,
            "verify_ssl": _config.verify_ssl,
        }

        if _config.api_key is not None and _config.api_key != "":
            config_to_save["api_key"] = _config.api_key

        if _config.username is not None and _config.username != "":
            config_to_save["username"] = _config.username

        if _config.password is not None and _config.password != "":
            config_to_save["password"] = _config.password

        json.dump(config_to_save, f, indent=4, sort_keys=True)


def load_configuration(config_path):
    logged_in = True
    # Look for env variables
    token = os.getenv("TILEDB_REST_TOKEN", None)
    if token is not None and token != "":
        token = {"X-TILEDB-REST-API-KEY": token}
    host = os.getenv("TILEDB_REST_HOST")
    # default username/password to empty strings
    username = os.getenv("TILEDB_REST_USERNAME", None)
    password = os.getenv("TILEDB_REST_PASSWORD", None)
    verify_ssl = not parse_bool(os.getenv("TILEDB_REST_IGNORE_SSL_VALIDATION", "False"))

    if os.path.isfile(config_path):
        with open(config_path, "r") as f:
            # Parse JSON into an object with attributes corresponding to dict keys.
            config_obj = json.loads(f.read())
            if (
                "username" in config_obj
                and config_obj["username"] is not None
                and config_obj["username"] != ""
            ):
                username = config_obj["username"]
            if (
                "password" in config_obj
                and config_obj["password"] is not None
                and config_obj["password"] != ""
            ):
                password = config_obj["password"]

            # Don't override user env variables
            if host is None or host == "":
                host = config_obj["host"]

            # Don't override user env variables
            if (
                (token is None or token == "")
                and "api_key" in config_obj
                and config_obj["api_key"] is not None
                and config_obj["api_key"] != ""
            ):
                token = config_obj["api_key"]

            if "verify_ssl" in config_obj:
                verify_ssl = config_obj["verify_ssl"]

    if (token is None or token == "") and (username is None or username == ""):
        warnings.warn(
            "You must first login before you can run commands."
            " Please run tiledb.cloud.login."
        )
        logged_in = False

    if host is None or host == "":
        global default_host
        host = default_host

    setup_configuration(
        api_key=token,
        username=username,
        password=password,
        host=host,
        verify_ssl=verify_ssl,
    )
    return logged_in


def setup_configuration(
    api_key=None, host="", username=None, password=None, verify_ssl=True
):
    if api_key is None:
        api_key = {}
    _config.api_key = api_key
    _config.host = host
    _config.username = username
    _config.password = password
    _config.verify_ssl = verify_ssl
    _config.retries = Retry(
        total=10,
        backoff_factor=0.25,
        status_forcelist=[503],
        allowed_methods=[
            "HEAD",
            "GET",
            "PUT",
            "DELETE",
            "OPTIONS",
            "TRACE",
            "POST",
            "PATCH",
        ],
        raise_on_status=False,
        # Don't remove any headers on redirect
        remove_headers_on_redirect=[],
    )
    # Set logged in at this point
    global logged_in
    logged_in = True


# Loading of the default configuration file and determination of
# whether we are logged in or not is now deferred to the first access
# of this module's "config" attribute.
logged_in = None
user: Optional[models.User] = None
"""The default user to use.

You should probably access this through ``client.default_user()`` rather than
doing so directly.
"""<|MERGE_RESOLUTION|>--- conflicted
+++ resolved
@@ -10,11 +10,6 @@
 from tiledb.cloud.rest_api import models
 
 default_host = "https://api.tiledb.com"
-<<<<<<< HEAD
-=======
-
-_config = configuration.Configuration()
->>>>>>> e904d0ba
 default_config_file = Path.joinpath(Path.home(), ".tiledb", "cloud.json")
 
 # Starting with version 0.12.30, "config" is a dynamic attribute of
