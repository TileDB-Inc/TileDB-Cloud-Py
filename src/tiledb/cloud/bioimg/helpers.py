import logging
import math
import os
from typing import Any, Iterator, Mapping, Sequence, Tuple

import tiledb
from tiledb.cloud.utilities import get_logger


def get_logger_wrapper(
    verbose: bool = False,
) -> logging.Logger:
    """
    Get a logger instance and log version information.

    :param verbose: verbose logging, defaults to False
    :return: logger instance
    """

    level = logging.DEBUG if verbose else logging.INFO
    logger = get_logger(level)

    logger.debug(
        "tiledb.cloud=%s, tiledb=%s, libtiledb=%s",
        tiledb.cloud.version.version,
        tiledb.version(),
        tiledb.libtiledb.version(),
    )

    return logger


_SUPPORTED_EXTENSIONS = (".tiff", ".tif", ".svs", ".tdb")

from .types import SupportedExtensions


def get_embeddings_uris(output_file_uri: str) -> Tuple[str, str]:
    destination = os.path.dirname(output_file_uri)
    filename = os.path.basename(output_file_uri).split(".")
    embeddings_flat_uri = os.path.join(destination, f"{filename}_embeddings_flat")
    embeddings_ivf_flat_uri = os.path.join(
        destination, f"{filename}_embeddings_ivf_flat"
    )
    return embeddings_flat_uri, embeddings_ivf_flat_uri


def get_uris(
    source: Sequence[str], output_dir: str, config: Mapping[str, Any], output_ext: str
):
    """Match input uri/s with output destinations

    :param source: A sequence of paths or path to input
    :param output_dir: A path to the output directory
    """
    vfs = tiledb.VFS(config=config)

    def create_output_path(input_file, output_dir) -> str:
        filename = os.path.splitext(os.path.basename(input_file))[0]
        return os.path.join(output_dir, filename + f".{output_ext}")

    def iter_paths(sequence) -> Iterator[Tuple]:
        for uri in sequence:
<<<<<<< HEAD
            if uri.endswith(tuple([ext.value for ext in SupportedExtensions])):
=======
            if uri.endswith(_SUPPORTED_EXTENSIONS):
>>>>>>> 31c95eff
                yield uri, create_output_path(uri, output_dir)

    if len(source) == 1:
        if source[0].startswith("tiledb://"):
            # Support tiledb uri single image
            return ((source[0], create_output_path(source[0], output_dir)),)
        elif vfs.is_dir(source[0]):
            # Check if the dir is actually a tiledb group for exportation on VFS
            with tiledb.scope_ctx(ctx_or_config=config):
                if tiledb.object_type(source[0]) != "group":
                    # Folder like input
                    contents = vfs.ls(source[0])
                    if len(contents) != 0:
                        return tuple(iter_paths(contents))
                    else:
                        raise ValueError(
                            "Input bucket should contain images for ingestion"
                        )
                else:
                    # This is the exportation scenario for single tdb image
                    return ((source[0], create_output_path(source[0], output_dir)),)
    elif isinstance(source, Sequence):
        # List of input uris - single file is one element list
        return tuple(iter_paths(source))


def serialize_filter(filter):
    if isinstance(filter, tiledb.Filter):
        filter_dict = filter._attrs_()
        filter_dict["_name"] = type(filter).__name__
        return filter_dict
    else:
        raise TypeError


def batch(iterable, chunks):
    # Iterator for providing batches of chunks
    length = len(iterable)
    for ndx in range(0, length, chunks):
        yield iterable[ndx : min(ndx + chunks, length)]


def scale_calc(samples, num_batches):
    """Calculate scaling settings for batch_size and max_workers

    :param source: The source iterable containing files to be ingested/exported
    :param num_batches: The number of batches given by the API
    :return: Tuple batch_size, max_workers
    """
    # If num_batches is default create number of images nodes
    # constraint node max_workers to 20 fully heuristic
    batch_size = 1 if num_batches is None else math.ceil(len(samples) / num_batches)
    max_workers = 20 if num_batches is None else None
    return batch_size, max_workers<|MERGE_RESOLUTION|>--- conflicted
+++ resolved
@@ -61,11 +61,7 @@
 
     def iter_paths(sequence) -> Iterator[Tuple]:
         for uri in sequence:
-<<<<<<< HEAD
-            if uri.endswith(tuple([ext.value for ext in SupportedExtensions])):
-=======
             if uri.endswith(_SUPPORTED_EXTENSIONS):
->>>>>>> 31c95eff
                 yield uri, create_output_path(uri, output_dir)
 
     if len(source) == 1:
