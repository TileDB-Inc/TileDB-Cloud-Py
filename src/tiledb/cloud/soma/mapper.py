--- conflicted
+++ resolved
@@ -173,11 +173,7 @@
         namespace=namespace,
     )
 
-<<<<<<< HEAD
-    node_names_to_ids = {}
-=======
     node_outputs = []
->>>>>>> 6629cacf
 
     for _, soma_experiment_uri in soma_experiment_uris.items():
         node_output = grf.submit(
@@ -206,21 +202,6 @@
             access_credentials_name=access_credentials_name,
             name=soma_experiment_uri,
         )
-<<<<<<< HEAD
-        # print("NODE NAME", node.name)
-        # print("NODE ID", node.id)
-        # print("NODE TASK_ID", node.task_id())
-        # print(dir(node))
-
-        node_names_to_ids[node.name] = node.id
-
-    def collect(node_names_to_ids):
-        return node_names_to_ids
-
-    grf.submit(
-        collect,
-        node_names_to_ids,
-=======
         logging.info(f"A: node output is a {type(node_output)}")
 
         node_outputs.append(node_output)
@@ -233,7 +214,6 @@
     grf.submit(
         collect,
         node_outputs,
->>>>>>> 6629cacf
         name="collector",
     )
 
