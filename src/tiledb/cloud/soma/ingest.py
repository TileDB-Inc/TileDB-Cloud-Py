--- conflicted
+++ resolved
@@ -109,41 +109,7 @@
 
     vfs = tiledb.VFS(config=extra_tiledb_config)
 
-<<<<<<< HEAD
     if vfs.is_dir(input_uri):
-=======
-    if vfs.is_file(input_uri):
-        logger.debug("ENUMERATOR VFS.IS_FILE")
-
-        name = ("dry-run" if dry_run else "ingest") + "-h5ad-file"
-
-        grf = dag.DAG(
-            name=name,
-            mode=dag.Mode.BATCH,
-            namespace=carry_along.get("namespace", namespace),
-        )
-
-        # We've propagated ingest_resources to this function so that
-        # we can use it as the resources argument of this method
-        # call.
-        h5ad_ingest = grf.submit(
-            _ingest_h5ad_byval,
-            output_uri=output_uri,
-            input_uri=input_uri,
-            measurement_name=measurement_name,
-            extra_tiledb_config=extra_tiledb_config,
-            ingest_mode=ingest_mode,
-            platform_config=platform_config,
-            resources=ingest_resources,  # Apply propagated resources here.
-            access_credentials_name=carry_along.get("access_credentials_name", acn),
-            logging_level=logging_level,
-            dry_run=dry_run,
-        )
-
-    elif vfs.is_dir(input_uri):
-        logger.debug("ENUMERATOR VFS.IS_DIR")
-
->>>>>>> bed675fc
         if dry_run:
             name = "dry-run-h5ad-files"
         else:
