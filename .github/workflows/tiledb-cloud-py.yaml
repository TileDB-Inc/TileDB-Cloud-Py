name: autobuild

on:
  workflow_dispatch:
  pull_request:
    branches: ["*"]
  push:
    branches: [main]
  release:
    types: [published]
  schedule:
    # 01:30 UTC = 20:30/21:30 America/New_York = 03:30/04:30 Europe/Athens
    - cron: "34 1 * * *"

env:
  PYTEST_SPLIT_GROUPS: 6 # How many parallel groups to create for the tests.
  PYTEST_TEST_DURATIONS_CACHE_KEY: "test_durations" # Test durations cache key prefix

jobs:
  format-check:
    runs-on: ubuntu-24.04
    steps:
      - uses: actions/checkout@v3
      - uses: actions/setup-python@v4
        with:
          python-version: "3.9"
          cache: pip
          cache-dependency-path: ".github/workflows/tiledb-cloud-py.yaml"
      - name: Install pre-commit
        run: pip install pre-commit
      - name: Restore pre-commit cache
        uses: actions/cache@v3
        with:
          path: ~/.cache/pre-commit
          key: pre-commit-${{ hashFiles('.pre-commit-config.yaml') }}
      - name: Pre-commit checks
        run: pre-commit run -a -v

  run-tests:
    name: "${{ matrix.tiledb-version-spec }}:${{ matrix.python-version }}:${{ matrix.dependencies }}:${{ matrix.pytest-split-group }}"
    runs-on: ${{ matrix.os }}
    if: ${{ github.event_name != 'release' }}
    strategy:
      fail-fast: false
      matrix:
        os:
          - ubuntu-24.04
          # - macos-12
        python-version: ["3.9", "3.12"]
        is-pr:
          - ${{ github.event_name == 'pull_request' }}
        tiledb-version-spec:
          [
            "tiledb==0.30",
            "tiledb",
            "tiledb@git+https://github.com/TileDB-Inc/TileDB-Py.git@main",
          ]
        dependencies:
          - pinned
          - fresh
        include:
          - os: ubuntu-24.04
            path: ~/.cache/pip
          # - os: macos-12
          # path: ~/Library/Caches/pip
        exclude:
          - tiledb-version-spec: "tiledb==0.30"
            dependencies: fresh
          - tiledb-version-spec: "tiledb==0.30"
            is-pr: true
          - tiledb-version-spec: "tiledb@git+https://github.com/TileDB-Inc/TileDB-Py.git@main"
            dependencies: pinned
          - tiledb-version-spec: "tiledb@git+https://github.com/TileDB-Inc/TileDB-Py.git@main"
            is-pr: true
          - dependencies: fresh
            is-pr: true
        pytest-split-group: [1, 2, 3, 4, 5, 6] # Range the parallel test groups defined by env.PYTEST_SPLIT_GROUPS

    steps:
      - name: Checkout
        uses: actions/checkout@v3

      - name: Set up Python ${{ matrix.python-version }}
        uses: actions/setup-python@v4
        with:
          python-version: ${{ matrix.python-version }}

      - name: Cache pinned dependencies
        if: ${{ matrix.dependencies == 'pinned' }}
        uses: actions/cache@v3
        with:
          path: ${{ matrix.path }}
          key: ${{ runner.os }}-py${{ matrix.python-version }}-pip-${{ hashFiles(format('./ci/requirements-py{0}.txt', matrix.python-version)) }}
          restore-keys: |
            ${{ runner.os }}-py${{ matrix.python-version }}-pip-

      # This step ensures that every month we have a new Pip cache, so that
      # we don't have one cache sitting for months growing ever-staler.
      - name: Get month for cache key
        id: month
        if: ${{ matrix.dependencies == 'fresh' }}
        run: |
          date +'cache-month=%Y-%m' >> "$GITHUB_ENV"

      - name: Cache fresh install dependencies
        if: ${{ matrix.dependencies == 'fresh' }}
        uses: actions/cache@v3
        with:
          path: ${{ matrix.path }}
          key: ${{ runner.os }}-py${{ matrix.python-version }}-pip-fresh-${{ env.cache-month }}
          restore-keys: |
            ${{ runner.os }}-py${{ matrix.python-version }}-pip-fresh-
            ${{ runner.os }}-py${{ matrix.python-version }}-pip-

      - name: Install prerequisites
        run: |
          pip install --upgrade \
            pip \
            wheel \
            pytest \
            pytest-cov \
            pytest-explicit \
            pytest-split \
            setuptools \
            setuptools-scm

      - name: Install pinned dependencies
        if: ${{ matrix.dependencies == 'pinned' }}
        run: |
          pip install -r ci/requirements.txt

      - name: Install TileDB-Cloud-Py
        run: |
          pip install ${{ matrix.tiledb-version-spec}}
          pip install .[tests]
          pip install tiledb-vector-search --no-deps

      # Tries to restore the .test_durations file from the cache to use for splitting tests into groups.
      - name: "Attempt to restore .test_durations from cache"
        id: test-duration-cache-restore
        uses: actions/cache/restore@v4
        continue-on-error: true
        with:
          path: .test_durations
          key: ${{ env.PYTEST_TEST_DURATIONS_CACHE_KEY }}-${{ hashFiles('.test_durations') }}
          restore-keys: |
            ${{ env.PYTEST_TEST_DURATIONS_CACHE_KEY }}-

      - name: "Check .test_durations file"
        run: |
          if [ -f .test_durations ]; then
            echo ".test_durations file exists."
            file_content=$(cat .test_durations)
            echo $file_content
            if [ "$file_content" = "null" ]; then
              echo "Removing 'null' .test_durations file."
              rm .test_durations
            fi
          else
            echo ".test_durations file does not exist."
          fi

      - name: Run tests for vendored cloudpickle
        run: |
          pip install psutil
          pip install src/tiledb/cloud/_vendor/cloudpickle/tests/cloudpickle_testpkg
          pytest -sv src/tiledb/cloud/_vendor/cloudpickle

      - name: Run tests
        shell: bash
        run: |
          ( pytest -sv \
            --tb short \
            --color yes \
            --splits ${{ env.PYTEST_SPLIT_GROUPS }} \
            --group ${{ matrix.pytest-split-group }} \
            --store-durations \
            --splitting-algorithm least_duration \
            --clean-durations \
            -r fExX \
            ${{ matrix.python-version == '3.12' && '-m "not udf"' || '' }} \
            | tee test.log ) \
          || .github/scripts/retry 2 \
            pytest -sv \
            --last-failed \
            --tb short \
            --color yes \
            -r fExX
        env:
          TILEDB_REST_TOKEN: ${{ secrets.TILEDB_CLOUD_HELPER_VAR }}

      - name: "Upload partial test output"
        uses: actions/upload-artifact@v4
        continue-on-error: true
        with:
          name: partial-test-output-${{ matrix.tiledb-version-spec }}-${{ matrix.python-version }}-${{ matrix.dependencies }}-${{ matrix.pytest-split-group }}
          path: test.log
          retention-days: 1
          overwrite: true

      # Uploads the partial durations from one of the run (specifically from the ubuntu run but it would be the same with macos).
      # These partial duration files will be combined into a single .test_durations file and used to update the test cache for the next runs
      - name: "Upload partial durations"
        uses: actions/upload-artifact@v4
        continue-on-error: true
<<<<<<< HEAD
        # We save only Python 3.9 durations because 3.12 tests are limited.
        if: ${{ matrix.python-version }} == "3.9" }} && ${{ matrix.is-pr == false }}
=======
>>>>>>> cc41e0db
        with:
          name: partial-test-durations-${{ matrix.pytest-split-group }}
          include-hidden-files: true
          path: .test_durations
          retention-days: 1
          overwrite: true

  summarize-test-output:
    name: Summarize test output
    runs-on: ubuntu-24.04
    needs: run-tests
    continue-on-error: true
    steps:
      - name: Download partial test outputs
        uses: actions/download-artifact@v4
        with:
          path: test-outputs
          pattern: partial-test-output-*
      - name: "Concatenate partial test outputs"
        run: |
          echo "XPASSes:" >> $GITHUB_STEP_SUMMARY
          grep --recursive --with-filename "XPASS" test-outputs >> $GITHUB_STEP_SUMMARY

  upload-to-pypi:
    # Upload a wheel only if the entire matrix succeeds.
    needs:
      - format-check
    # Run on release, or on commits to the primary branch.
    # Artifacts are uploaded to the real PyPI only when a release is published;
    # otherwise, they are sent just to the test instance.
    if: >
      (github.event_name == 'release' && github.event.action == 'published' && ${{ startsWith(github.event.release.tag_name, 'v') }}) ||
      (github.event_name == 'push')

    runs-on: ubuntu-24.04

    steps:
      - name: Checkout
        uses: actions/checkout@v3

      - name: Set up Python
        uses: actions/setup-python@v4
        with:
          python-version: "3.9"
          cache: pip
          cache-dependency-path: ci/requirements-py3.9.txt

      - name: Make fake version for Test PyPI
        if: ${{ github.event_name != 'release' }}
        run: |
          date -u +'SETUPTOOLS_SCM_PRETEND_VERSION=0.0.0.dev%Y%m%d%H%M' >> "$GITHUB_ENV"

      - name: Build wheel
        run: |
          pip install --upgrade pip build
          python -m build

      - name: Publish to PyPI
        if: ${{ github.event_name == 'release' }}
        uses: pypa/gh-action-pypi-publish@release/v1
        with:
          user: __token__
          password: ${{ secrets.PYPI_API_TOKEN }}

      - name: Publish to Test PyPI
        uses: pypa/gh-action-pypi-publish@release/v1
        with:
          attestations: false
          repository-url: https://test.pypi.org/legacy/
          user: __token__
          password: ${{ secrets.TEST_PYPI_API_TOKEN }}
          # It's OK if this fails due to an already-existing file,
          # if the test publish was run more than once for a revision.
          skip-existing: true<|MERGE_RESOLUTION|>--- conflicted
+++ resolved
@@ -203,11 +203,8 @@
       - name: "Upload partial durations"
         uses: actions/upload-artifact@v4
         continue-on-error: true
-<<<<<<< HEAD
         # We save only Python 3.9 durations because 3.12 tests are limited.
         if: ${{ matrix.python-version }} == "3.9" }} && ${{ matrix.is-pr == false }}
-=======
->>>>>>> cc41e0db
         with:
           name: partial-test-durations-${{ matrix.pytest-split-group }}
           include-hidden-files: true
