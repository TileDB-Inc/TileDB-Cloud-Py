<<<<<<< HEAD
"""
Python support for notebook I/O on Tiledb Cloud. All notebook JSON content
is assumed to be encoded as UTF-8.

"""

import posixpath
import time
from typing import Optional, Tuple

import numpy
import tiledb

from . import array, client, rest_api, tiledb_cloud_error
from .rest_api import ApiException as GenApiException
from .rest_api import rest
=======
from tiledb.cloud import array
from tiledb.cloud import client
from tiledb.cloud import rest_api
from tiledb.cloud import tiledb_cloud_error
from tiledb.cloud.rest_api import ApiException as GenApiException
from tiledb.cloud.rest_api import rest
>>>>>>> 641edd13


RESERVED_NAMESPACES = frozenset(["cloud", "owned", "public", "shared"])
CHARACTER_ENCODING = "utf-8"


def rename_notebook(
    uri,
    notebook_name=None,
    access_credentials_name=None,
    async_req=False,
):
    """
    Update an array's info
    :param str namespace: optional username or organization array should be
      registered under. If unset will default to the user
    :param str array_name: name of notebook to rename to
    :param str access_credentials_name: optional name of access credentials to
      use, if left blank default for namespace will be used
    :param async_req: return future instead of results for async support
    """
    api_instance = client.client.notebook_api
    (namespace, current_notebook_name) = array.split_uri(uri)

    try:
        return api_instance.update_notebook_name(
            namespace=namespace,
            array=current_notebook_name,
            notebook_metadata=rest_api.models.ArrayInfoUpdate(
                name=notebook_name,
                uri=uri,
                access_credentials_name=access_credentials_name,
            ),
            async_req=async_req,
        )
    except GenApiException as exc:
        raise tiledb_cloud_error.check_exc(exc) from None


def download_notebook_to_file(
    tiledb_uri: str,
    storage_credential_name: str,
    ipynb_file_name: str,
) -> None:
    """
    Downloads a notebook file from TileDB Cloud to local disk.
    :param tiledb_uri: such as "tiledb://TileDB-Inc/quickstart_dense".
    :param storage_credential_name: such as "janedoe-creds", typically from the
      user's account settings.
    :param ipnyb_file_name: path to save to, such as "./mycopy.ipynb". Must be
      local; no S3 URI support at present.
    """
    ipynb_file_contents = download_notebook_contents(
        tiledb_uri,
        storage_credential_name,
    )
    with open(ipynb_file_name, "w") as handle:
        handle.write(ipynb_file_contents)


def download_notebook_contents(
    tiledb_uri: str,
    storage_credential_name: str,
) -> str:
    """
    Downloads a notebook file from TileDB Cloud to contents as a string,
      nominally in JSON format.
    :param tiledb_uri: such as "tiledb://TileDB-Inc/quickstart_dense".
    :param storage_credential_name: such as "janedoe-creds", typically from the
      user's account settings.
    :return: contents of the notebook file as a string, nominally in JSON format.
    """
    ctx = tiledb.cloud.Ctx(
        {
            "rest.creation_access_credentials_name": storage_credential_name,
        }
    )
    with tiledb.open(tiledb_uri, "r", ctx=ctx) as arr:
        size = arr.meta["file_size"]
        data = arr.query(attrs=["contents"])[slice(0, size)]
        json = data["contents"].tobytes().decode("utf-8")
        return json


# TODO: auto-increment/overwrite logic
# If the destination array name already exists -- e.g. uploading 'foo.ipynb' to
# 'testing-upload' -- there are three options:
# 1. Fail the upload with 'already exists' and require the user to supply a
#    different path. No clobbering
# 2. Auto-increment the array name, e.g. from 'testing-upload' to 'testing-upload-1'
#    and then 'testing-upload-2' the next time, and so on.
# 3. Overwrite
#
# Thoughts:
# * Option 3 isn't a safe default -- for those who want it it's fine but for
#   those who don't it can be seen as unwelcome data loss.
# * Option 2 is a not-bad default -- there is no data loss, but some users
#   might be left feeling 'Why are you creating all these versions? I just
#   want to update one notebook, not have twenty copies."
# * Option 1 is a safe default -- there is no data loss and no profusion of
#   copies. However, it is more frictional for the user, requiring them to
#   make the decision.
#
# Implementation:
#
# * We could have a force-overwrite argument, optional, default False.
# * We could have a behavior-on-exist argument, of enum type, 3 cases, one
#   for each of the options above.
#
# Status: As of this writing: we have implemented option 1, and we don't have
# an overwrite/update-in-place flag.
def upload_notebook_from_file(
    ipynb_file_name: str,
    namespace: str,
    array_name: str,
    storage_path: str,
    storage_credential_name: str,
) -> str:
    """
    Uploads a local-disk notebook file to TileDB Cloud.
    :param ipnyb_file_name: such as "./mycopy.ipynb". Must be local; no S3 URI
      support at present.
    :param namespace: such as "janedoe".
    :param array_name : name to be seen in the UI, such as "testing-upload".
    :param storage_path: such as "s3://acmecorp-janedoe", typically from the
      user's account settings.
    :param storage_credential_name: such as "janedoe-creds", typically from the
      user's account settings.
    :return: TileDB array name, such as "tiledb://janedoe/testing-upload".
    """

    with open(ipynb_file_name, "r") as handle:
        ipynb_file_contents = handle.read()

    return upload_notebook_contents(
        ipynb_file_contents,
        storage_path,
        array_name,
        namespace,
        storage_credential_name,
    )


def upload_notebook_contents(
    ipynb_file_contents: str,
    storage_path: str,
    array_name: str,
    namespace: str,
    storage_credential_name: str,
) -> str:
    """
    Uploads a notebook file to TileDB Cloud.
    :param ipnyb_file_contents: The contents of the notebook file as a string,
      nominally in JSON format.
    :param storage_path: such as "s3://acmecorp-janedoe", typically from the
      user's account settings.
    :param array_name : name to be seen in the UI, such as "testing-upload"
    :param namespace: such as "janedoe".
    :param storage_credential_name: such as "janedoe-creds", typically from the
      user's account settings.
    :return: TileDB array name, such as "tiledb://janedoe/testing-upload".
    """

    ctx = tiledb.cloud.Ctx(
        {
            "rest.creation_access_credentials_name": storage_credential_name,
        }
    )

    tiledb_uri, array_name = _create_notebook_array(
        storage_path,
        array_name,
        namespace,
        ctx,
    )

    _write_notebook_to_array(tiledb_uri, ipynb_file_contents, ctx)

    return tiledb_uri


def _create_notebook_array(
    storage_path: str,
    array_name: str,
    namespace: str,
    ctx: tiledb.Ctx,
    *,
    retries: int = 0,
) -> Tuple[str, str]:
    """
    Creates a new array for storing a notebook file.
    :param storage_path: such as "s3://acmecorp-janedoe", typically from the
      user's account settings.
    :param array_name : name to be seen in the UI, such as "testing-upload"
    :param namespace: such as "janedoe".
    :param ctx: cloud context for the operation.
    :return: tuple of tiledb_uri and array_name
    """

    if namespace in RESERVED_NAMESPACES:
        raise ValueError(
            f"{namespace!r} is not a valid folder to create notebooks. "
            "Please select a proper namespace (username or organization name).",
        )

    # The array will be be 1-dimensional with domain of 0 to max uint64. We
    # use a tile extent of 1024 bytes.
    dom = tiledb.Domain(
        tiledb.Dim(
            name="position",
            domain=(0, numpy.iinfo(numpy.uint64).max - 1025),
            tile=1024,
            dtype=numpy.uint64,
            ctx=ctx,
        ),
        ctx=ctx,
    )

    tries = 1 + retries  # 1st + rest
    while tries > 0:
        try:
            tiledb_uri, array_name = _create_notebook_array_retry_helper(
                storage_path,
                array_name,
                namespace,
                dom,
                ctx,
            )
            return (tiledb_uri, array_name)
        except tiledb.TileDBError as e:
            if "Error while listing with prefix" in str(e):
                # It is possible to land here if user sets wrong default S3
                # credentials with respect to default S3 path.
                raise ValueError(
                    f"Error creating file: {e}. Are your credentials valid?"
                ) from e
            if "Cannot create array" in str(e) and "already exists" in str(e):
                raise ValueError(
                    f"Error creating file: {array_name} already exists in namespace {namespace}."
                )
        # Retry other exceptions
        tries -= 1
    raise ValueError(f"Out of retries uploading {array_name} to namespace {namespace}.")


def _create_notebook_array_retry_helper(
    storage_path: str,
    array_name: str,
    namespace: str,
    dom: tiledb.Domain,
    ctx: tiledb.Ctx,
) -> Tuple[bool, str, str]:
    """
    See _create_notebook_array -- exists only for retry logic.
    :return: tuple of succeeded, tiledb_uri, and array_name
    """

    schema = tiledb.ArraySchema(
        domain=dom,
        sparse=False,
        attrs=[
            tiledb.Attr(
                name="contents",
                dtype=numpy.uint8,
                filters=tiledb.FilterList([tiledb.ZstdFilter()]),
            )
        ],
        ctx=ctx,
    )

    # Goal: tiledb://my_username/s3://my_bucket/my_array
    # https://docs.tiledb.com/cloud/how-to/arrays/create-arrays
    tiledb_uri_s3 = "tiledb://" + posixpath.join(namespace, storage_path, array_name)

    # Create the (empty) array on disk.
    tiledb.DenseArray.create(tiledb_uri_s3, schema)
    tiledb_uri = "tiledb://" + posixpath.join(namespace, array_name)
    time.sleep(0.25)

    file_properties = {}

    tiledb.cloud.array.update_info(uri=tiledb_uri, array_name=array_name)

    tiledb.cloud.array.update_file_properties(
        uri=tiledb_uri,
        file_type=tiledb.cloud.rest_api.models.FileType.NOTEBOOK,
        # If file_properties is empty, don't send anything at all.
        file_properties=file_properties or None,
    )

    return tiledb_uri, array_name


def _write_notebook_to_array(
    tiledb_uri: str,
    ipynb_file_contents: str,
    ctx: tiledb.Ctx,
) -> None:
    """Writes the given bytes to the array.
    :param tiledb_uri: such as "tiledb://TileDB-Inc/quickstart_dense".
    :param ipnyb_file_contents: The contents of the notebook file as a string,
      nominally in JSON format.
    :param ctx: cloud context for the operation.
    """

    # Note: every array is opened at a particular timestamp.  Data and metadata
    # writes are separate: write of metadata doesn't happen until the array is
    # closed.  But in Python, it's in a "with" context so data and metadata
    # writes get the same timestamp.

    # Why character-encoding is needed: in Python, len("Doppelgänger") is 12
    # but len(bytes("Doppelgänger", "utf-8")) is 13.  We store the file
    # contents as an array of bytes, so we need the encoding to get the right
    # byte-count for the file-contents string.

    contents_as_array = numpy.array(bytearray(ipynb_file_contents, CHARACTER_ENCODING))

    with tiledb.open(tiledb_uri, mode="w", ctx=ctx) as arr:
        arr[0 : len(contents_as_array)] = {"contents": contents_as_array}
        arr.meta["file_size"] = len(contents_as_array)
        arr.meta["type"] = file_type = tiledb.cloud.rest_api.models.FileType.NOTEBOOK
        arr.meta["format"] = "json"

    return<|MERGE_RESOLUTION|>--- conflicted
+++ resolved
@@ -1,4 +1,3 @@
-<<<<<<< HEAD
 """
 Python support for notebook I/O on Tiledb Cloud. All notebook JSON content
 is assumed to be encoded as UTF-8.
@@ -7,23 +6,14 @@
 
 import posixpath
 import time
-from typing import Optional, Tuple
+from typing import Tuple
 
 import numpy
+
 import tiledb
-
-from . import array, client, rest_api, tiledb_cloud_error
-from .rest_api import ApiException as GenApiException
-from .rest_api import rest
-=======
-from tiledb.cloud import array
-from tiledb.cloud import client
-from tiledb.cloud import rest_api
-from tiledb.cloud import tiledb_cloud_error
+from tiledb.cloud import array, client, rest_api, tiledb_cloud_error
 from tiledb.cloud.rest_api import ApiException as GenApiException
 from tiledb.cloud.rest_api import rest
->>>>>>> 641edd13
-
 
 RESERVED_NAMESPACES = frozenset(["cloud", "owned", "public", "shared"])
 CHARACTER_ENCODING = "utf-8"
